--- conflicted
+++ resolved
@@ -111,18 +111,14 @@
         totalShards.incrementAndGet();
         pendingActions.incrementAndGet(); // increase by 1 until we finish all primary coordination
         primaryResult = primary.perform(request);
-<<<<<<< HEAD
         primary.updateLocalCheckpointForShard(primaryRouting.allocationId().getId(), primary.localCheckpoint());
-        final ReplicaRequest replicaRequest = primaryResult.replicaRequest();
-        assert replicaRequest.primaryTerm() > 0 : "replicaRequest doesn't have a primary term";
-=======
->>>>>>> 179dd885
-        if (logger.isTraceEnabled()) {
-            logger.trace("[{}] op [{}] completed on primary for request [{}]", primaryId, opType, request);
-        }
         final ReplicaRequest replicaRequest = primaryResult.replicaRequest();
         if (replicaRequest != null) {
             assert replicaRequest.primaryTerm() > 0 : "replicaRequest doesn't have a primary term";
+            if (logger.isTraceEnabled()) {
+                logger.trace("[{}] op [{}] completed on primary for request [{}]", primaryId, opType, request);
+            }
+
             // we have to get a new state after successfully indexing into the primary in order to honour recovery semantics.
             // we have to make sure that every operation indexed into the primary after recovery start will also be replicated
             // to the recovery target. If we use an old cluster state, we may miss a relocation that has started since then.
