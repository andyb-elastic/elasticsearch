/*
 * Licensed to Elasticsearch under one or more contributor
 * license agreements. See the NOTICE file distributed with
 * this work for additional information regarding copyright
 * ownership. Elasticsearch licenses this file to you under
 * the Apache License, Version 2.0 (the "License"); you may
 * not use this file except in compliance with the License.
 * You may obtain a copy of the License at
 *
 *    http://www.apache.org/licenses/LICENSE-2.0
 *
 * Unless required by applicable law or agreed to in writing,
 * software distributed under the License is distributed on an
 * "AS IS" BASIS, WITHOUT WARRANTIES OR CONDITIONS OF ANY
 * KIND, either express or implied.  See the License for the
 * specific language governing permissions and limitations
 * under the License.
 */

package org.elasticsearch.index.engine;

import org.apache.logging.log4j.Logger;
import org.apache.lucene.index.DirectoryReader;
import org.apache.lucene.index.IndexCommit;
import org.apache.lucene.index.IndexFormatTooOldException;
import org.apache.lucene.index.IndexReader;
import org.apache.lucene.index.IndexWriter;
import org.apache.lucene.index.IndexWriterConfig;
import org.apache.lucene.index.LeafReader;
import org.apache.lucene.index.LiveIndexWriterConfig;
import org.apache.lucene.index.MergePolicy;
import org.apache.lucene.index.SegmentCommitInfo;
import org.apache.lucene.index.SegmentInfos;
import org.apache.lucene.index.Term;
import org.apache.lucene.search.IndexSearcher;
import org.apache.lucene.search.SearcherFactory;
import org.apache.lucene.search.SearcherManager;
import org.apache.lucene.store.AlreadyClosedException;
import org.apache.lucene.store.Directory;
import org.apache.lucene.store.LockObtainFailedException;
import org.apache.lucene.util.BytesRef;
import org.apache.lucene.util.IOUtils;
import org.apache.lucene.util.InfoStream;
import org.elasticsearch.ExceptionsHelper;
<<<<<<< HEAD
import org.elasticsearch.action.fieldstats.FieldStats;
=======
import org.elasticsearch.Version;
import org.elasticsearch.action.index.IndexRequest;
>>>>>>> 85402d52
import org.elasticsearch.common.Nullable;
import org.elasticsearch.common.lease.Releasable;
import org.elasticsearch.common.lucene.LoggerInfoStream;
import org.elasticsearch.common.lucene.Lucene;
import org.elasticsearch.common.lucene.index.ElasticsearchDirectoryReader;
import org.elasticsearch.common.lucene.uid.Versions;
import org.elasticsearch.common.metrics.CounterMetric;
import org.elasticsearch.common.unit.ByteSizeValue;
import org.elasticsearch.common.util.concurrent.AbstractRunnable;
import org.elasticsearch.common.util.concurrent.KeyedLock;
import org.elasticsearch.common.util.concurrent.ReleasableLock;
import org.elasticsearch.index.IndexSettings;
import org.elasticsearch.index.VersionType;
import org.elasticsearch.index.mapper.Uid;
import org.elasticsearch.index.mapper.internal.SeqNoFieldMapper;
import org.elasticsearch.index.merge.MergeStats;
import org.elasticsearch.index.merge.OnGoingMerge;
import org.elasticsearch.index.seqno.SeqNoStats;
import org.elasticsearch.index.seqno.SequenceNumbersService;
import org.elasticsearch.index.shard.DocsStats;
import org.elasticsearch.index.shard.ElasticsearchMergePolicy;
import org.elasticsearch.index.shard.ShardId;
import org.elasticsearch.index.shard.TranslogRecoveryPerformer;
import org.elasticsearch.index.translog.Translog;
import org.elasticsearch.index.translog.TranslogConfig;
import org.elasticsearch.index.translog.TranslogCorruptedException;
import org.elasticsearch.threadpool.ThreadPool;

import java.io.IOException;
import java.util.Arrays;
import java.util.HashMap;
import java.util.List;
import java.util.Map;
import java.util.Set;
import java.util.concurrent.atomic.AtomicBoolean;
import java.util.concurrent.atomic.AtomicInteger;
import java.util.concurrent.atomic.AtomicLong;
import java.util.concurrent.locks.Lock;
import java.util.concurrent.locks.ReentrantLock;
import java.util.function.Function;

<<<<<<< HEAD
import static org.elasticsearch.index.seqno.SequenceNumbersService.NO_OPS_PERFORMED;

/**
 *
 */
=======
>>>>>>> 85402d52
public class InternalEngine extends Engine {

    /**
     * When we last pruned expired tombstones from versionMap.deletes:
     */
    private volatile long lastDeleteVersionPruneTimeMSec;

    private final Translog translog;
    private final ElasticsearchConcurrentMergeScheduler mergeScheduler;

    private final IndexWriter indexWriter;

    private final SearcherFactory searcherFactory;
    private final SearcherManager searcherManager;

    private final Lock flushLock = new ReentrantLock();
    private final ReentrantLock optimizeLock = new ReentrantLock();

    // A uid (in the form of BytesRef) to the version map
    // we use the hashed variant since we iterate over it and check removal and additions on existing keys
    private final LiveVersionMap versionMap;

    private final KeyedLock<BytesRef> keyedLock = new KeyedLock<>();

    private final AtomicBoolean versionMapRefreshPending = new AtomicBoolean();

    private volatile SegmentInfos lastCommittedSegmentInfos;

    private final IndexThrottle throttle;

    private final SequenceNumbersService seqNoService;
    static final String LOCAL_CHECKPOINT_KEY = "local_checkpoint";
    static final String GLOBAL_CHECKPOINT_KEY = "global_checkpoint";

    // How many callers are currently requesting index throttling.  Currently there are only two situations where we do this: when merges
    // are falling behind and when writing indexing buffer to disk is too slow.  When this is 0, there is no throttling, else we throttling
    // incoming indexing ops to a single thread:
    private final AtomicInteger throttleRequestCount = new AtomicInteger();
    private final EngineConfig.OpenMode openMode;
    private final AtomicBoolean pendingTranslogRecovery = new AtomicBoolean(false);
    private final AtomicLong maxUnsafeAutoIdTimestamp = new AtomicLong(-1);
    private final CounterMetric numVersionLookups = new CounterMetric();
    private final CounterMetric numIndexVersionsLookups = new CounterMetric();

    public InternalEngine(EngineConfig engineConfig) throws EngineException {
        super(engineConfig);
        openMode = engineConfig.getOpenMode();
        if (engineConfig.getIndexSettings().getIndexVersionCreated().before(Version.V_5_0_0_alpha6)) {
            // no optimization for pre 5.0.0.alpha6 since translog might not have all information needed
            maxUnsafeAutoIdTimestamp.set(Long.MAX_VALUE);
        } else {
            maxUnsafeAutoIdTimestamp.set(engineConfig.getMaxUnsafeAutoIdTimestamp());
        }
        this.versionMap = new LiveVersionMap();
        store.incRef();
        IndexWriter writer = null;
        Translog translog = null;
        SearcherManager manager = null;
        EngineMergeScheduler scheduler = null;
        boolean success = false;
        try {
            this.lastDeleteVersionPruneTimeMSec = engineConfig.getThreadPool().estimatedTimeInMillis();

            mergeScheduler = scheduler = new EngineMergeScheduler(engineConfig.getShardId(), engineConfig.getIndexSettings());
            throttle = new IndexThrottle();
            this.searcherFactory = new SearchFactory(logger, isClosed, engineConfig);
            try {
                writer = createWriter(openMode == EngineConfig.OpenMode.CREATE_INDEX_AND_TRANSLOG);
                final SeqNoStats seqNoStats = loadSeqNoStatsFromCommit(writer);
                if (logger.isTraceEnabled()) {
                    logger.trace(
                            "recovering max sequence number: [{}], local checkpoint: [{}], global checkpoint: [{}]",
                            seqNoStats.getMaxSeqNo(),
                            seqNoStats.getLocalCheckpoint(),
                            seqNoStats.getGlobalCheckpoint());
                }
                seqNoService =
                        new SequenceNumbersService(
                                shardId,
                                engineConfig.getIndexSettings(),
                                seqNoStats.getMaxSeqNo(),
                                seqNoStats.getLocalCheckpoint(),
                                seqNoStats.getGlobalCheckpoint());
                indexWriter = writer;
                translog = openTranslog(engineConfig, writer);
                assert translog.getGeneration() != null;
            } catch (IOException | TranslogCorruptedException e) {
                throw new EngineCreationFailureException(shardId, "failed to create engine", e);
            } catch (AssertionError e) {
                // IndexWriter throws AssertionError on init, if asserts are enabled, if any files don't exist, but tests that
                // randomly throw FNFE/NSFE can also hit this:
                if (ExceptionsHelper.stackTrace(e).contains("org.apache.lucene.index.IndexWriter.filesExist")) {
                    throw new EngineCreationFailureException(shardId, "failed to create engine", e);
                } else {
                    throw e;
                }
            }

            this.translog = translog;
            manager = createSearcherManager();
            this.searcherManager = manager;
            this.versionMap.setManager(searcherManager);
            assert pendingTranslogRecovery.get() == false : "translog recovery can't be pending before we set it";
            // don't allow commits until we are done with recovering
            pendingTranslogRecovery.set(openMode == EngineConfig.OpenMode.OPEN_INDEX_AND_TRANSLOG);
            if (engineConfig.getRefreshListeners() != null) {
                searcherManager.addListener(engineConfig.getRefreshListeners());
            }
            success = true;
        } finally {
            if (success == false) {
                IOUtils.closeWhileHandlingException(writer, translog, manager, scheduler);
                versionMap.clear();
                if (isClosed.get() == false) {
                    // failure we need to dec the store reference
                    store.decRef();
                }
            }
        }
        logger.trace("created new InternalEngine");
    }

    @Override
    public InternalEngine recoverFromTranslog() throws IOException {
        flushLock.lock();
        try (ReleasableLock lock = readLock.acquire()) {
            ensureOpen();
            if (openMode != EngineConfig.OpenMode.OPEN_INDEX_AND_TRANSLOG) {
                throw new IllegalStateException("Can't recover from translog with open mode: " + openMode);
            }
            if (pendingTranslogRecovery.get() == false) {
                throw new IllegalStateException("Engine has already been recovered");
            }
            try {
                recoverFromTranslog(engineConfig.getTranslogRecoveryPerformer());
            } catch (Exception e) {
                try {
                    pendingTranslogRecovery.set(true); // just play safe and never allow commits on this see #ensureCanFlush
                    failEngine("failed to recover from translog", e);
                } catch (Exception inner) {
                    e.addSuppressed(inner);
                }
                throw e;
            }
        } finally {
            flushLock.unlock();
        }
        return this;
    }

    private void recoverFromTranslog(TranslogRecoveryPerformer handler) throws IOException {
        Translog.TranslogGeneration translogGeneration = translog.getGeneration();
        final int opsRecovered;
        try {
            Translog.Snapshot snapshot = translog.newSnapshot();
            opsRecovered = handler.recoveryFromSnapshot(this, snapshot);
        } catch (Exception e) {
            throw new EngineException(shardId, "failed to recover from translog", e);
        }
        // flush if we recovered something or if we have references to older translogs
        // note: if opsRecovered == 0 and we have older translogs it means they are corrupted or 0 length.
        assert pendingTranslogRecovery.get(): "translogRecovery is not pending but should be";
        pendingTranslogRecovery.set(false); // we are good - now we can commit
        if (opsRecovered > 0) {
            logger.trace("flushing post recovery from translog. ops recovered [{}]. committed translog id [{}]. current id [{}]",
                opsRecovered, translogGeneration == null ? null : translogGeneration.translogFileGeneration, translog.currentFileGeneration());
            flush(true, true);
        } else if (translog.isCurrent(translogGeneration) == false) {
            commitIndexWriter(indexWriter, translog, lastCommittedSegmentInfos.getUserData().get(Engine.SYNC_COMMIT_ID));
        }
    }

    private Translog openTranslog(EngineConfig engineConfig, IndexWriter writer) throws IOException {
        final TranslogConfig translogConfig = engineConfig.getTranslogConfig();
        Translog.TranslogGeneration generation = null;
        if (openMode == EngineConfig.OpenMode.OPEN_INDEX_AND_TRANSLOG) {
            generation = loadTranslogIdFromCommit(writer);
            // We expect that this shard already exists, so it must already have an existing translog else something is badly wrong!
            if (generation == null) {
                throw new IllegalStateException("no translog generation present in commit data but translog is expected to exist");
            }
            if (generation != null && generation.translogUUID == null) {
                throw new IndexFormatTooOldException("trasnlog", "translog has no generation nor a UUID - this might be an index from a previous version consider upgrading to N-1 first");
            }
        }
        final Translog translog = new Translog(translogConfig, generation);
        if (generation == null || generation.translogUUID == null) {
            assert openMode != EngineConfig.OpenMode.OPEN_INDEX_AND_TRANSLOG : "OpenMode must not be "
                + EngineConfig.OpenMode.OPEN_INDEX_AND_TRANSLOG;
            if (generation == null) {
                logger.debug("no translog ID present in the current generation - creating one");
            } else if (generation.translogUUID == null) {
                logger.debug("upgraded translog to pre 2.0 format, associating translog with index - writing translog UUID");
            }
            boolean success = false;
            try {
                commitIndexWriter(writer, translog, openMode == EngineConfig.OpenMode.OPEN_INDEX_CREATE_TRANSLOG
                    ? writer.getCommitData().get(SYNC_COMMIT_ID) : null);
                success = true;
            } finally {
                if (success == false) {
                    IOUtils.closeWhileHandlingException(translog);
                }
            }
        }
        return translog;
    }

    @Override
    public Translog getTranslog() {
        ensureOpen();
        return translog;
    }

    /**
     * Reads the current stored translog ID from the IW commit data. If the id is not found, recommits the current
     * translog id into lucene and returns null.
     */
    @Nullable
    private Translog.TranslogGeneration loadTranslogIdFromCommit(IndexWriter writer) throws IOException {
        // commit on a just opened writer will commit even if there are no changes done to it
        // we rely on that for the commit data translog id key
        final Map<String, String> commitUserData = writer.getCommitData();
        if (commitUserData.containsKey("translog_id")) {
            assert commitUserData.containsKey(Translog.TRANSLOG_UUID_KEY) == false : "legacy commit contains translog UUID";
            return new Translog.TranslogGeneration(null, Long.parseLong(commitUserData.get("translog_id")));
        } else if (commitUserData.containsKey(Translog.TRANSLOG_GENERATION_KEY)) {
            if (commitUserData.containsKey(Translog.TRANSLOG_UUID_KEY) == false) {
                throw new IllegalStateException("commit doesn't contain translog UUID");
            }
            final String translogUUID = commitUserData.get(Translog.TRANSLOG_UUID_KEY);
            final long translogGen = Long.parseLong(commitUserData.get(Translog.TRANSLOG_GENERATION_KEY));
            return new Translog.TranslogGeneration(translogUUID, translogGen);
        }
        return null;
    }

    private SeqNoStats loadSeqNoStatsFromCommit(IndexWriter writer) throws IOException {
        final long maxSeqNo;
        try (IndexReader reader = DirectoryReader.open(writer)) {
            final FieldStats stats = SeqNoFieldMapper.Defaults.FIELD_TYPE.stats(reader);
            if (stats != null) {
                maxSeqNo = (long) stats.getMaxValue();
            } else {
                maxSeqNo = NO_OPS_PERFORMED;
            }
        }

        final Map<String, String> commitUserData = writer.getCommitData();

        final long localCheckpoint;
        if (commitUserData.containsKey(LOCAL_CHECKPOINT_KEY)) {
            localCheckpoint = Long.parseLong(commitUserData.get(LOCAL_CHECKPOINT_KEY));
        } else {
            localCheckpoint = SequenceNumbersService.NO_OPS_PERFORMED;
        }

        final long globalCheckpoint;
        if (commitUserData.containsKey(GLOBAL_CHECKPOINT_KEY)) {
            globalCheckpoint = Long.parseLong(commitUserData.get(GLOBAL_CHECKPOINT_KEY));
        } else {
            globalCheckpoint = SequenceNumbersService.UNASSIGNED_SEQ_NO;
        }

        return new SeqNoStats(maxSeqNo, localCheckpoint, globalCheckpoint);
    }

    private SearcherManager createSearcherManager() throws EngineException {
        boolean success = false;
        SearcherManager searcherManager = null;
        try {
            try {
                final DirectoryReader directoryReader = ElasticsearchDirectoryReader.wrap(DirectoryReader.open(indexWriter), shardId);
                searcherManager = new SearcherManager(directoryReader, searcherFactory);
                lastCommittedSegmentInfos = readLastCommittedSegmentInfos(searcherManager, store);
                success = true;
                return searcherManager;
            } catch (IOException e) {
                maybeFailEngine("start", e);
                try {
                    indexWriter.rollback();
                } catch (IOException inner) { // iw is closed below
                    e.addSuppressed(inner);
                }
                throw new EngineCreationFailureException(shardId, "failed to open reader on writer", e);
            }
        } finally {
            if (success == false) { // release everything we created on a failure
                IOUtils.closeWhileHandlingException(searcherManager, indexWriter);
            }
        }
    }

    @Override
    public GetResult get(Get get, Function<String, Searcher> searcherFactory) throws EngineException {
        try (ReleasableLock lock = readLock.acquire()) {
            ensureOpen();
            if (get.realtime()) {
                VersionValue versionValue = versionMap.getUnderLock(get.uid());
                if (versionValue != null) {
                    if (versionValue.delete()) {
                        return GetResult.NOT_EXISTS;
                    }
                    if (get.versionType().isVersionConflictForReads(versionValue.version(), get.version())) {
                        Uid uid = Uid.createUid(get.uid().text());
                        throw new VersionConflictEngineException(shardId, uid.type(), uid.id(),
                                get.versionType().explainConflictForReads(versionValue.version(), get.version()));
                    }
                    refresh("realtime_get");
                }
            }

            // no version, get the version from the index, we know that we refresh on flush
            return getFromSearcher(get, searcherFactory);
        }
    }

    private boolean checkVersionConflict(
            final Operation op,
            final long currentVersion,
            final long expectedVersion,
            final boolean deleted) {
        if (op.versionType().isVersionConflictForWrites(currentVersion, expectedVersion, deleted)) {
            if (op.origin().isRecovery()) {
                // version conflict, but okay
                return true;
            } else {
                // fatal version conflict
                throw new VersionConflictEngineException(shardId, op.type(), op.id(),
                        op.versionType().explainConflictForWrites(currentVersion, expectedVersion, deleted));
            }
        }
        return false;
    }

    private long checkDeletedAndGCed(VersionValue versionValue) {
        long currentVersion;
        if (engineConfig.isEnableGcDeletes() && versionValue.delete() && (engineConfig.getThreadPool().estimatedTimeInMillis() - versionValue.time()) > getGcDeletesInMillis()) {
            currentVersion = Versions.NOT_FOUND; // deleted, and GC
        } else {
            currentVersion = versionValue.version();
        }
        return currentVersion;
    }

<<<<<<< HEAD
    private void maybeUpdateSequenceNumber(Engine.Operation op) {
        if (op.origin() == Operation.Origin.PRIMARY) {
            op.updateSeqNo(seqNoService.generateSeqNo());
        }
    }

    private static VersionValueSupplier NEW_VERSION_VALUE = (u, t, l) -> new VersionValue(u, l);
=======
    private static VersionValueSupplier NEW_VERSION_VALUE = (u, t) -> new VersionValue(u);
>>>>>>> 85402d52

    @FunctionalInterface
    private interface VersionValueSupplier {
        VersionValue apply(long updatedVersion, long time);
    }

    private <T extends Engine.Operation> void maybeAddToTranslog(
            final T op,
            final long updatedVersion,
            final Function<T, Translog.Operation> toTranslogOp,
            final VersionValueSupplier toVersionValue) throws IOException {
        if (op.origin() != Operation.Origin.LOCAL_TRANSLOG_RECOVERY) {
            final Translog.Location translogLocation = translog.add(toTranslogOp.apply(op));
            op.setTranslogLocation(translogLocation);
        }
        versionMap.putUnderLock(op.uid().bytes(), toVersionValue.apply(updatedVersion, engineConfig.getThreadPool().estimatedTimeInMillis()));

    }

    @Override
    public void index(Index index) {
        try (ReleasableLock lock = readLock.acquire()) {
            ensureOpen();
            if (index.origin().isRecovery()) {
                // Don't throttle recovery operations
                innerIndex(index);
            } else {
                try (Releasable r = throttle.acquireThrottle()) {
                    innerIndex(index);
                }
            }
        } catch (IllegalStateException | IOException e) {
            try {
                maybeFailEngine("index", e);
            } catch (Exception inner) {
                e.addSuppressed(inner);
            }
            throw new IndexFailedEngineException(shardId, index.type(), index.id(), e);
        }
    }

    private boolean canOptimizeAddDocument(Index index) {
        if (index.getAutoGeneratedIdTimestamp() != IndexRequest.UNSET_AUTO_GENERATED_TIMESTAMP) {
            assert index.getAutoGeneratedIdTimestamp() >= 0 : "autoGeneratedIdTimestamp must be positive but was: "
                + index.getAutoGeneratedIdTimestamp();
            switch (index.origin()) {
                case PRIMARY:
                    assert (index.version() == Versions.MATCH_ANY && index.versionType() == VersionType.INTERNAL)
                        : "version: " + index.version() + " type: " + index.versionType();
                    return true;
                case PEER_RECOVERY:
                case REPLICA:
                    assert index.version() == 1 && index.versionType() == VersionType.EXTERNAL
                    : "version: " + index.version() + " type: " + index.versionType();
                    return true;
                case LOCAL_TRANSLOG_RECOVERY:
                    assert index.isRetry();
                    return false; // even if retry is set we never optimize local recovery
                default:
                    throw new IllegalArgumentException("unknown origin " + index.origin());
            }
        }
        return false;
    }

    private void innerIndex(Index index) throws IOException {
        try (Releasable ignored = acquireLock(index.uid())) {
            lastWriteNanos = index.startTime();
            /* if we have an autoGeneratedID that comes into the engine we can potentially optimize
             * and just use addDocument instead of updateDocument and skip the entire version and index lookup across the board.
             * Yet, we have to deal with multiple document delivery, for this we use a property of the document that is added
             * to detect if it has potentially been added before. We use the documents timestamp for this since it's something
             * that:
             *  - doesn't change per document
             *  - is preserved in the transaction log
             *  - and is assigned before we start to index / replicate
             * NOTE: it's not important for this timestamp to be consistent across nodes etc. it's just a number that is in the common
             * case increasing and can be used in the failure case when we retry and resent documents to establish a happens before relationship.
             * for instance:
             *  - doc A has autoGeneratedIdTimestamp = 10, isRetry = false
             *  - doc B has autoGeneratedIdTimestamp = 9, isRetry = false
             *
             *  while both docs are in in flight, we disconnect on one node, reconnect and send doc A again
             *  - now doc A' has autoGeneratedIdTimestamp = 10, isRetry = true
             *
             *  if A' arrives on the shard first we update maxUnsafeAutoIdTimestamp to 10 and use update document. All subsequent
             *  documents that arrive (A and B) will also use updateDocument since their timestamps are less than maxUnsafeAutoIdTimestamp.
             *  While this is not strictly needed for doc B it is just much simpler to implement since it will just de-optimize some doc in the worst case.
             *
             *  if A arrives on the shard first we use addDocument since maxUnsafeAutoIdTimestamp is < 10. A` will then just be skipped or calls
             *  updateDocument.
             */
            long currentVersion;
            final boolean deleted;
            // if anything is fishy here ie. there is a retry we go and force updateDocument below so we are updating the document in the
            // lucene index without checking the version map but we still do the version check
            final boolean forceUpdateDocument;
            if (canOptimizeAddDocument(index)) {
                long deOptimizeTimestamp = maxUnsafeAutoIdTimestamp.get();
                if (index.isRetry()) {
                    forceUpdateDocument = true;
                    do {
                        deOptimizeTimestamp = maxUnsafeAutoIdTimestamp.get();
                        if (deOptimizeTimestamp >= index.getAutoGeneratedIdTimestamp()) {
                            break;
                        }
                    } while(maxUnsafeAutoIdTimestamp.compareAndSet(deOptimizeTimestamp,
                        index.getAutoGeneratedIdTimestamp()) == false);
                    assert maxUnsafeAutoIdTimestamp.get() >= index.getAutoGeneratedIdTimestamp();
                } else {
                    // in this case we force
                    forceUpdateDocument = deOptimizeTimestamp >= index.getAutoGeneratedIdTimestamp();
                }
                currentVersion = Versions.NOT_FOUND;
                deleted = true;
            } else {
                // update the document
                forceUpdateDocument = false; // we don't force it - it depends on the version
                final VersionValue versionValue = versionMap.getUnderLock(index.uid());
                assert incrementVersionLookup();
                if (versionValue == null) {
                    currentVersion = loadCurrentVersionFromIndex(index.uid());
                    deleted = currentVersion == Versions.NOT_FOUND;
                } else {
                    currentVersion = checkDeletedAndGCed(versionValue);
                    deleted = versionValue.delete();
                }
            }
            final long expectedVersion = index.version();
<<<<<<< HEAD
            if (checkVersionConflict(index, currentVersion, expectedVersion, deleted)) return false;

            maybeUpdateSequenceNumber(index);
            final long updatedVersion = updateVersion(index, currentVersion, expectedVersion);
            final boolean created = indexOrUpdate(index, currentVersion, versionValue);

            maybeAddToTranslog(index, updatedVersion, Translog.Index::new, NEW_VERSION_VALUE);

            return created;
        } finally {
            if (index.seqNo() != SequenceNumbersService.UNASSIGNED_SEQ_NO) {
                seqNoService.markSeqNoAsCompleted(index.seqNo());
            }
=======
            if (checkVersionConflict(index, currentVersion, expectedVersion, deleted)) {
                index.setCreated(false);
                return;
            }
            final long updatedVersion = updateVersion(index, currentVersion, expectedVersion);
            index.setCreated(deleted);
            if (currentVersion == Versions.NOT_FOUND && forceUpdateDocument == false) {
                // document does not exists, we can optimize for create
                index(index, indexWriter);
            } else {
                update(index, indexWriter);
            }
            maybeAddToTranslog(index, updatedVersion, Translog.Index::new, NEW_VERSION_VALUE);
>>>>>>> 85402d52
        }
    }

    private long updateVersion(Engine.Operation op, long currentVersion, long expectedVersion) {
        final long updatedVersion = op.versionType().updateVersion(currentVersion, expectedVersion);
        op.updateVersion(updatedVersion);
        return updatedVersion;
    }

    private static void index(final Index index, final IndexWriter indexWriter) throws IOException {
        if (index.docs().size() > 1) {
            indexWriter.addDocuments(index.docs());
        } else {
            indexWriter.addDocument(index.docs().get(0));
        }
    }

    private static void update(final Index index, final IndexWriter indexWriter) throws IOException {
        if (index.docs().size() > 1) {
            indexWriter.updateDocuments(index.uid(), index.docs());
        } else {
            indexWriter.updateDocument(index.uid(), index.docs().get(0));
        }
    }

    @Override
    public void delete(Delete delete) throws EngineException {
        try (ReleasableLock lock = readLock.acquire()) {
            ensureOpen();
            // NOTE: we don't throttle this when merges fall behind because delete-by-id does not create new segments:
            innerDelete(delete);
        } catch (IllegalStateException | IOException e) {
            try {
                maybeFailEngine("delete", e);
            } catch (Exception inner) {
                e.addSuppressed(inner);
            }
            throw new DeleteFailedEngineException(shardId, delete, e);
        }

        maybePruneDeletedTombstones();
    }

    private void maybePruneDeletedTombstones() {
        // It's expensive to prune because we walk the deletes map acquiring dirtyLock for each uid so we only do it
        // every 1/4 of gcDeletesInMillis:
        if (engineConfig.isEnableGcDeletes() && engineConfig.getThreadPool().estimatedTimeInMillis() - lastDeleteVersionPruneTimeMSec > getGcDeletesInMillis() * 0.25) {
            pruneDeletedTombstones();
        }
    }

    private void innerDelete(Delete delete) throws IOException {
        try (Releasable ignored = acquireLock(delete.uid())) {
            lastWriteNanos = delete.startTime();
            final long currentVersion;
            final boolean deleted;
            final VersionValue versionValue = versionMap.getUnderLock(delete.uid());
            assert incrementVersionLookup();
            if (versionValue == null) {
                currentVersion = loadCurrentVersionFromIndex(delete.uid());
                deleted = currentVersion == Versions.NOT_FOUND;
            } else {
                currentVersion = checkDeletedAndGCed(versionValue);
                deleted = versionValue.delete();
            }

            final long expectedVersion = delete.version();
            if (checkVersionConflict(delete, currentVersion, expectedVersion, deleted)) return;

            maybeUpdateSequenceNumber(delete);
            final long updatedVersion = updateVersion(delete, currentVersion, expectedVersion);
            final boolean found = deleteIfFound(delete, currentVersion, deleted, versionValue);
            delete.updateVersion(updatedVersion, found);

            maybeAddToTranslog(delete, updatedVersion, Translog.Delete::new, DeleteVersionValue::new);
        } finally {
            if (delete.seqNo() != SequenceNumbersService.UNASSIGNED_SEQ_NO) {
                seqNoService.markSeqNoAsCompleted(delete.seqNo());
            }
        }
    }

    private boolean deleteIfFound(Delete delete, long currentVersion, boolean deleted, VersionValue versionValue) throws IOException {
        final boolean found;
        if (currentVersion == Versions.NOT_FOUND) {
            // doc does not exist and no prior deletes
            found = false;
        } else if (versionValue != null && deleted) {
            // a "delete on delete", in this case, we still increment the version, log it, and return that version
            found = false;
        } else {
            // we deleted a currently existing document
            indexWriter.deleteDocuments(delete.uid());
            found = true;
        }
        return found;
    }

    @Override
    public void refresh(String source) throws EngineException {
        // we obtain a read lock here, since we don't want a flush to happen while we are refreshing
        // since it flushes the index as well (though, in terms of concurrency, we are allowed to do it)
        try (ReleasableLock lock = readLock.acquire()) {
            ensureOpen();
            searcherManager.maybeRefreshBlocking();
        } catch (AlreadyClosedException e) {
            failOnTragicEvent(e);
            throw e;
        } catch (EngineClosedException e) {
            throw e;
        } catch (Exception e) {
            try {
                failEngine("refresh failed", e);
            } catch (Exception inner) {
                e.addSuppressed(inner);
            }
            throw new RefreshFailedEngineException(shardId, e);
        }

        // TODO: maybe we should just put a scheduled job in threadPool?
        // We check for pruning in each delete request, but we also prune here e.g. in case a delete burst comes in and then no more deletes
        // for a long time:
        maybePruneDeletedTombstones();
        versionMapRefreshPending.set(false);
        mergeScheduler.refreshConfig();
    }

    @Override
    public void writeIndexingBuffer() throws EngineException {

        // we obtain a read lock here, since we don't want a flush to happen while we are writing
        // since it flushes the index as well (though, in terms of concurrency, we are allowed to do it)
        try (ReleasableLock lock = readLock.acquire()) {
            ensureOpen();

            // TODO: it's not great that we secretly tie searcher visibility to "freeing up heap" here... really we should keep two
            // searcher managers, one for searching which is only refreshed by the schedule the user requested (refresh_interval, or invoking
            // refresh API), and another for version map interactions.  See #15768.
            final long versionMapBytes = versionMap.ramBytesUsedForRefresh();
            final long indexingBufferBytes = indexWriter.ramBytesUsed();

            final boolean useRefresh = versionMapRefreshPending.get() || (indexingBufferBytes / 4 < versionMapBytes);
            if (useRefresh) {
                // The version map is using > 25% of the indexing buffer, so we do a refresh so the version map also clears
                logger.debug("use refresh to write indexing buffer (heap size=[{}]), to also clear version map (heap size=[{}])",
                        new ByteSizeValue(indexingBufferBytes), new ByteSizeValue(versionMapBytes));
                refresh("write indexing buffer");
            } else {
                // Most of our heap is used by the indexing buffer, so we do a cheaper (just writes segments, doesn't open a new searcher) IW.flush:
                logger.debug("use IndexWriter.flush to write indexing buffer (heap size=[{}]) since version map is small (heap size=[{}])",
                        new ByteSizeValue(indexingBufferBytes), new ByteSizeValue(versionMapBytes));
                indexWriter.flush();
            }
        } catch (AlreadyClosedException e) {
            failOnTragicEvent(e);
            throw e;
        } catch (EngineClosedException e) {
            throw e;
        } catch (Exception e) {
            try {
                failEngine("writeIndexingBuffer failed", e);
            } catch (Exception inner) {
                e.addSuppressed(inner);
            }
            throw new RefreshFailedEngineException(shardId, e);
        }
    }

    @Override
    public SyncedFlushResult syncFlush(String syncId, CommitId expectedCommitId) throws EngineException {
        // best effort attempt before we acquire locks
        ensureOpen();
        if (indexWriter.hasUncommittedChanges()) {
            logger.trace("can't sync commit [{}]. have pending changes", syncId);
            return SyncedFlushResult.PENDING_OPERATIONS;
        }
        if (expectedCommitId.idsEqual(lastCommittedSegmentInfos.getId()) == false) {
            logger.trace("can't sync commit [{}]. current commit id is not equal to expected.", syncId);
            return SyncedFlushResult.COMMIT_MISMATCH;
        }
        try (ReleasableLock lock = writeLock.acquire()) {
            ensureOpen();
            ensureCanFlush();
            if (indexWriter.hasUncommittedChanges()) {
                logger.trace("can't sync commit [{}]. have pending changes", syncId);
                return SyncedFlushResult.PENDING_OPERATIONS;
            }
            if (expectedCommitId.idsEqual(lastCommittedSegmentInfos.getId()) == false) {
                logger.trace("can't sync commit [{}]. current commit id is not equal to expected.", syncId);
                return SyncedFlushResult.COMMIT_MISMATCH;
            }
            logger.trace("starting sync commit [{}]", syncId);
            commitIndexWriter(indexWriter, translog, syncId);
            logger.debug("successfully sync committed. sync id [{}].", syncId);
            lastCommittedSegmentInfos = store.readLastCommittedSegmentsInfo();
            return SyncedFlushResult.SUCCESS;
        } catch (IOException ex) {
            maybeFailEngine("sync commit", ex);
            throw new EngineException(shardId, "failed to sync commit", ex);
        }
    }

    final boolean tryRenewSyncCommit() {
        boolean renewed = false;
        try (ReleasableLock lock = writeLock.acquire()) {
            ensureOpen();
            ensureCanFlush();
            String syncId = lastCommittedSegmentInfos.getUserData().get(SYNC_COMMIT_ID);
            if (syncId != null && translog.totalOperations() == 0 && indexWriter.hasUncommittedChanges()) {
                logger.trace("start renewing sync commit [{}]", syncId);
                commitIndexWriter(indexWriter, translog, syncId);
                logger.debug("successfully sync committed. sync id [{}].", syncId);
                lastCommittedSegmentInfos = store.readLastCommittedSegmentsInfo();
                renewed = true;
            }
        } catch (IOException ex) {
            maybeFailEngine("renew sync commit", ex);
            throw new EngineException(shardId, "failed to renew sync commit", ex);
        }
        if (renewed) { // refresh outside of the write lock
            refresh("renew sync commit");
        }

        return renewed;
    }

    @Override
    public CommitId flush() throws EngineException {
        return flush(false, false);
    }

    @Override
    public CommitId flush(boolean force, boolean waitIfOngoing) throws EngineException {
        ensureOpen();
        final byte[] newCommitId;
        /*
         * Unfortunately the lock order is important here. We have to acquire the readlock first otherwise
         * if we are flushing at the end of the recovery while holding the write lock we can deadlock if:
         *  Thread 1: flushes via API and gets the flush lock but blocks on the readlock since Thread 2 has the writeLock
         *  Thread 2: flushes at the end of the recovery holding the writeLock and blocks on the flushLock owned by Thread 1
         */
        try (ReleasableLock lock = readLock.acquire()) {
            ensureOpen();
            if (flushLock.tryLock() == false) {
                // if we can't get the lock right away we block if needed otherwise barf
                if (waitIfOngoing) {
                    logger.trace("waiting for in-flight flush to finish");
                    flushLock.lock();
                    logger.trace("acquired flush lock after blocking");
                } else {
                    return new CommitId(lastCommittedSegmentInfos.getId());
                }
            } else {
                logger.trace("acquired flush lock immediately");
            }
            try {
                if (indexWriter.hasUncommittedChanges() || force) {
                    ensureCanFlush();
                    try {
                        translog.prepareCommit();
                        logger.trace("starting commit for flush; commitTranslog=true");
                        commitIndexWriter(indexWriter, translog, null);
                        logger.trace("finished commit for flush");
                        // we need to refresh in order to clear older version values
                        refresh("version_table_flush");
                        // after refresh documents can be retrieved from the index so we can now commit the translog
                        translog.commit();
                    } catch (Exception e) {
                        throw new FlushFailedEngineException(shardId, e);
                    }
                    /*
                     * we have to inc-ref the store here since if the engine is closed by a tragic event
                     * we don't acquire the write lock and wait until we have exclusive access. This might also
                     * dec the store reference which can essentially close the store and unless we can inc the reference
                     * we can't use it.
                     */
                    store.incRef();
                    try {
                        // reread the last committed segment infos
                        lastCommittedSegmentInfos = store.readLastCommittedSegmentsInfo();
                    } catch (Exception e) {
                        if (isClosed.get() == false) {
                            try {
                                logger.warn("failed to read latest segment infos on flush", e);
                            } catch (Exception inner) {
                                e.addSuppressed(inner);
                            }
                            if (Lucene.isCorruptionException(e)) {
                                throw new FlushFailedEngineException(shardId, e);
                            }
                        }
                    } finally {
                        store.decRef();
                    }
                }
                newCommitId = lastCommittedSegmentInfos.getId();
            } catch (FlushFailedEngineException ex) {
                maybeFailEngine("flush", ex);
                throw ex;
            } finally {
                flushLock.unlock();
            }
        }
        // We don't have to do this here; we do it defensively to make sure that even if wall clock time is misbehaving
        // (e.g., moves backwards) we will at least still sometimes prune deleted tombstones:
        if (engineConfig.isEnableGcDeletes()) {
            pruneDeletedTombstones();
        }
        return new CommitId(newCommitId);
    }

    private void pruneDeletedTombstones() {
        long timeMSec = engineConfig.getThreadPool().estimatedTimeInMillis();

        // TODO: not good that we reach into LiveVersionMap here; can we move this inside VersionMap instead?  problem is the dirtyLock...

        // we only need to prune the deletes map; the current/old version maps are cleared on refresh:
        for (Map.Entry<BytesRef, VersionValue> entry : versionMap.getAllTombstones()) {
            BytesRef uid = entry.getKey();
            try (Releasable ignored = acquireLock(uid)) { // can we do it without this lock on each value? maybe batch to a set and get the lock once per set?

                // Must re-get it here, vs using entry.getValue(), in case the uid was indexed/deleted since we pulled the iterator:
                VersionValue versionValue = versionMap.getTombstoneUnderLock(uid);
                if (versionValue != null) {
                    if (timeMSec - versionValue.time() > getGcDeletesInMillis()) {
                        versionMap.removeTombstoneUnderLock(uid);
                    }
                }
            }
        }

        lastDeleteVersionPruneTimeMSec = timeMSec;
    }

    @Override
    public void forceMerge(final boolean flush, int maxNumSegments, boolean onlyExpungeDeletes,
                           final boolean upgrade, final boolean upgradeOnlyAncientSegments) throws EngineException, EngineClosedException, IOException {
        /*
         * We do NOT acquire the readlock here since we are waiting on the merges to finish
         * that's fine since the IW.rollback should stop all the threads and trigger an IOException
         * causing us to fail the forceMerge
         *
         * The way we implement upgrades is a bit hackish in the sense that we set an instance
         * variable and that this setting will thus apply to the next forced merge that will be run.
         * This is ok because (1) this is the only place we call forceMerge, (2) we have a single
         * thread for optimize, and the 'optimizeLock' guarding this code, and (3) ConcurrentMergeScheduler
         * syncs calls to findForcedMerges.
         */
        assert indexWriter.getConfig().getMergePolicy() instanceof ElasticsearchMergePolicy : "MergePolicy is " + indexWriter.getConfig().getMergePolicy().getClass().getName();
        ElasticsearchMergePolicy mp = (ElasticsearchMergePolicy) indexWriter.getConfig().getMergePolicy();
        optimizeLock.lock();
        try {
            ensureOpen();
            if (upgrade) {
                logger.info("starting segment upgrade upgradeOnlyAncientSegments={}", upgradeOnlyAncientSegments);
                mp.setUpgradeInProgress(true, upgradeOnlyAncientSegments);
            }
            store.incRef(); // increment the ref just to ensure nobody closes the store while we optimize
            try {
                if (onlyExpungeDeletes) {
                    assert upgrade == false;
                    indexWriter.forceMergeDeletes(true /* blocks and waits for merges*/);
                } else if (maxNumSegments <= 0) {
                    assert upgrade == false;
                    indexWriter.maybeMerge();
                } else {
                    indexWriter.forceMerge(maxNumSegments, true /* blocks and waits for merges*/);
                }
                if (flush) {
                    if (tryRenewSyncCommit() == false) {
                        flush(false, true);
                    }
                }
                if (upgrade) {
                    logger.info("finished segment upgrade");
                }
            } finally {
                store.decRef();
            }
        } catch (AlreadyClosedException ex) {
            /* in this case we first check if the engine is still open. If so this exception is just fine
             * and expected. We don't hold any locks while we block on forceMerge otherwise it would block
             * closing the engine as well. If we are not closed we pass it on to failOnTragicEvent which ensures
             * we are handling a tragic even exception here */
            ensureOpen();
            failOnTragicEvent(ex);
            throw ex;
        } catch (Exception e) {
            try {
                maybeFailEngine("force merge", e);
            } catch (Exception inner) {
                e.addSuppressed(inner);
            }
            throw e;
        } finally {
            try {
                mp.setUpgradeInProgress(false, false); // reset it just to make sure we reset it in a case of an error
            } finally {
                optimizeLock.unlock();
            }
        }
    }

    @Override
    public IndexCommit acquireIndexCommit(final boolean flushFirst) throws EngineException {
        // we have to flush outside of the readlock otherwise we might have a problem upgrading
        // the to a write lock when we fail the engine in this operation
        if (flushFirst) {
            logger.trace("start flush for snapshot");
            flush(false, true);
            logger.trace("finish flush for snapshot");
        }
        try (ReleasableLock lock = readLock.acquire()) {
            ensureOpen();
            logger.trace("pulling snapshot");
            return deletionPolicy.snapshot();
        } catch (IOException e) {
            throw new SnapshotFailedEngineException(shardId, e);
        }
    }

    private void failOnTragicEvent(AlreadyClosedException ex) {
        // if we are already closed due to some tragic exception
        // we need to fail the engine. it might have already been failed before
        // but we are double-checking it's failed and closed
        if (indexWriter.isOpen() == false && indexWriter.getTragicException() != null) {
            final Exception tragedy = indexWriter.getTragicException() instanceof Exception ?
                (Exception) indexWriter.getTragicException() :
                new Exception(indexWriter.getTragicException());
            failEngine("already closed by tragic event on the index writer", tragedy);
        } else if (translog.isOpen() == false && translog.getTragicException() != null) {
            failEngine("already closed by tragic event on the translog", translog.getTragicException());
        } else if (failedEngine.get() == null) { // we are closed but the engine is not failed yet?
            // this smells like a bug - we only expect ACE if we are in a fatal case ie. either translog or IW is closed by
            // a tragic event or has closed itself. if that is not the case we are in a buggy state and raise an assertion error
            throw new AssertionError("Unexpected AlreadyClosedException", ex);
        }
    }

    @Override
    protected boolean maybeFailEngine(String source, Exception e) {
        boolean shouldFail = super.maybeFailEngine(source, e);
        if (shouldFail) {
            return true;
        }
        // Check for AlreadyClosedException -- ACE is a very special
        // exception that should only be thrown in a tragic event. we pass on the checks to failOnTragicEvent which will
        // throw and AssertionError if the tragic event condition is not met.
        if (e instanceof AlreadyClosedException) {
            failOnTragicEvent((AlreadyClosedException)e);
            return true;
        } else if (e != null &&
                ((indexWriter.isOpen() == false && indexWriter.getTragicException() == e)
                        || (translog.isOpen() == false && translog.getTragicException() == e))) {
            // this spot on - we are handling the tragic event exception here so we have to fail the engine
            // right away
            failEngine(source, e);
            return true;
        }
        return false;
    }

    @Override
    protected SegmentInfos getLastCommittedSegmentInfos() {
        return lastCommittedSegmentInfos;
    }

    @Override
    protected final void writerSegmentStats(SegmentsStats stats) {
        stats.addVersionMapMemoryInBytes(versionMap.ramBytesUsed());
        stats.addIndexWriterMemoryInBytes(indexWriter.ramBytesUsed());
        stats.updateMaxUnsafeAutoIdTimestamp(maxUnsafeAutoIdTimestamp.get());
    }

    @Override
    public long getIndexBufferRAMBytesUsed() {
        // We don't guard w/ readLock here, so we could throw AlreadyClosedException
        return indexWriter.ramBytesUsed() + versionMap.ramBytesUsedForRefresh();
    }

    @Override
    public List<Segment> segments(boolean verbose) {
        try (ReleasableLock lock = readLock.acquire()) {
            Segment[] segmentsArr = getSegmentInfo(lastCommittedSegmentInfos, verbose);

            // fill in the merges flag
            Set<OnGoingMerge> onGoingMerges = mergeScheduler.onGoingMerges();
            for (OnGoingMerge onGoingMerge : onGoingMerges) {
                for (SegmentCommitInfo segmentInfoPerCommit : onGoingMerge.getMergedSegments()) {
                    for (Segment segment : segmentsArr) {
                        if (segment.getName().equals(segmentInfoPerCommit.info.name)) {
                            segment.mergeId = onGoingMerge.getId();
                            break;
                        }
                    }
                }
            }
            return Arrays.asList(segmentsArr);
        }
    }

    /**
     * Closes the engine without acquiring the write lock. This should only be
     * called while the write lock is hold or in a disaster condition ie. if the engine
     * is failed.
     */
    @Override
    protected final void closeNoLock(String reason) {
        if (isClosed.compareAndSet(false, true)) {
            assert rwl.isWriteLockedByCurrentThread() || failEngineLock.isHeldByCurrentThread() : "Either the write lock must be held or the engine must be currently be failing itself";
            try {
                this.versionMap.clear();
                try {
                    IOUtils.close(searcherManager);
                } catch (Exception e) {
                    logger.warn("Failed to close SearcherManager", e);
                }
                try {
                    IOUtils.close(translog);
                } catch (Exception e) {
                    logger.warn("Failed to close translog", e);
                }
                // no need to commit in this case!, we snapshot before we close the shard, so translog and all sync'ed
                logger.trace("rollback indexWriter");
                try {
                    indexWriter.rollback();
                } catch (AlreadyClosedException ex) {
                    failOnTragicEvent(ex);
                    throw ex;
                }
                logger.trace("rollback indexWriter done");
            } catch (Exception e) {
                logger.warn("failed to rollback writer on close", e);
            } finally {
                store.decRef();
                logger.debug("engine closed [{}]", reason);
            }
        }
    }

    @Override
    protected SearcherManager getSearcherManager() {
        return searcherManager;
    }

    private Releasable acquireLock(BytesRef uid) {
        return keyedLock.acquire(uid);
    }

    private Releasable acquireLock(Term uid) {
        return acquireLock(uid.bytes());
    }

    private long loadCurrentVersionFromIndex(Term uid) throws IOException {
        assert incrementIndexVersionLookup();
        try (final Searcher searcher = acquireSearcher("load_version")) {
            return Versions.loadVersion(searcher.reader(), uid);
        }
    }

    private IndexWriter createWriter(boolean create) throws IOException {
        try {
            final IndexWriterConfig iwc = new IndexWriterConfig(engineConfig.getAnalyzer());
            iwc.setCommitOnClose(false); // we by default don't commit on close
            iwc.setOpenMode(create ? IndexWriterConfig.OpenMode.CREATE : IndexWriterConfig.OpenMode.APPEND);
            iwc.setIndexDeletionPolicy(deletionPolicy);
            // with tests.verbose, lucene sets this up: plumb to align with filesystem stream
            boolean verbose = false;
            try {
                verbose = Boolean.parseBoolean(System.getProperty("tests.verbose"));
            } catch (Exception ignore) {
            }
            iwc.setInfoStream(verbose ? InfoStream.getDefault() : new LoggerInfoStream(logger));
            iwc.setMergeScheduler(mergeScheduler);
            MergePolicy mergePolicy = config().getMergePolicy();
            // Give us the opportunity to upgrade old segments while performing
            // background merges
            mergePolicy = new ElasticsearchMergePolicy(mergePolicy);
            iwc.setMergePolicy(mergePolicy);
            iwc.setSimilarity(engineConfig.getSimilarity());
            iwc.setRAMBufferSizeMB(engineConfig.getIndexingBufferSize().getMbFrac());
            iwc.setCodec(engineConfig.getCodec());
            iwc.setUseCompoundFile(true); // always use compound on flush - reduces # of file-handles on refresh
            return new IndexWriter(store.directory(), iwc);
        } catch (LockObtainFailedException ex) {
            logger.warn("could not lock IndexWriter", ex);
            throw ex;
        }
    }

    /** Extended SearcherFactory that warms the segments if needed when acquiring a new searcher */
    static final class SearchFactory extends EngineSearcherFactory {
        private final Engine.Warmer warmer;
        private final Logger logger;
        private final AtomicBoolean isEngineClosed;

        SearchFactory(Logger logger, AtomicBoolean isEngineClosed, EngineConfig engineConfig) {
            super(engineConfig);
            warmer = engineConfig.getWarmer();
            this.logger = logger;
            this.isEngineClosed = isEngineClosed;
        }

        @Override
        public IndexSearcher newSearcher(IndexReader reader, IndexReader previousReader) throws IOException {
            IndexSearcher searcher = super.newSearcher(reader, previousReader);
            if (reader instanceof LeafReader && isMergedSegment((LeafReader) reader)) {
                // we call newSearcher from the IndexReaderWarmer which warms segments during merging
                // in that case the reader is a LeafReader and all we need to do is to build a new Searcher
                // and return it since it does it's own warming for that particular reader.
                return searcher;
            }
            if (warmer != null) {
                try {
                    assert searcher.getIndexReader() instanceof ElasticsearchDirectoryReader : "this class needs an ElasticsearchDirectoryReader but got: " + searcher.getIndexReader().getClass();
                    warmer.warm(new Searcher("top_reader_warming", searcher));
                } catch (Exception e) {
                    if (isEngineClosed.get() == false) {
                        logger.warn("failed to prepare/warm", e);
                    }
                }
            }
            return searcher;
        }
    }

    @Override
    public void activateThrottling() {
        int count = throttleRequestCount.incrementAndGet();
        assert count >= 1 : "invalid post-increment throttleRequestCount=" + count;
        if (count == 1) {
            throttle.activate();
        }
    }

    @Override
    public void deactivateThrottling() {
        int count = throttleRequestCount.decrementAndGet();
        assert count >= 0 : "invalid post-decrement throttleRequestCount=" + count;
        if (count == 0) {
            throttle.deactivate();
        }
    }

    public long getIndexThrottleTimeInMillis() {
        return throttle.getThrottleTimeInMillis();
    }

    long getGcDeletesInMillis() {
        return engineConfig.getIndexSettings().getGcDeletesInMillis();
    }

    LiveIndexWriterConfig getCurrentIndexWriterConfig() {
        return indexWriter.getConfig();
    }

    private final class EngineMergeScheduler extends ElasticsearchConcurrentMergeScheduler {
        private final AtomicInteger numMergesInFlight = new AtomicInteger(0);
        private final AtomicBoolean isThrottling = new AtomicBoolean();

        EngineMergeScheduler(ShardId shardId, IndexSettings indexSettings) {
            super(shardId, indexSettings);
        }

        @Override
        public synchronized void beforeMerge(OnGoingMerge merge) {
            int maxNumMerges = mergeScheduler.getMaxMergeCount();
            if (numMergesInFlight.incrementAndGet() > maxNumMerges) {
                if (isThrottling.getAndSet(true) == false) {
                    logger.info("now throttling indexing: numMergesInFlight={}, maxNumMerges={}", numMergesInFlight, maxNumMerges);
                    activateThrottling();
                }
            }
        }

        @Override
        public synchronized void afterMerge(OnGoingMerge merge) {
            int maxNumMerges = mergeScheduler.getMaxMergeCount();
            if (numMergesInFlight.decrementAndGet() < maxNumMerges) {
                if (isThrottling.getAndSet(false)) {
                    logger.info("stop throttling indexing: numMergesInFlight={}, maxNumMerges={}", numMergesInFlight, maxNumMerges);
                    deactivateThrottling();
                }
            }
            if (indexWriter.hasPendingMerges() == false && System.nanoTime() - lastWriteNanos >= engineConfig.getFlushMergesAfter().nanos()) {
                // NEVER do this on a merge thread since we acquire some locks blocking here and if we concurrently rollback the writer
                // we deadlock on engine#close for instance.
                engineConfig.getThreadPool().executor(ThreadPool.Names.FLUSH).execute(new AbstractRunnable() {
                    @Override
                    public void onFailure(Exception e) {
                        if (isClosed.get() == false) {
                            logger.warn("failed to flush after merge has finished");
                        }
                    }

                    @Override
                    protected void doRun() throws Exception {
                        // if we have no pending merges and we are supposed to flush once merges have finished
                        // we try to renew a sync commit which is the case when we are having a big merge after we
                        // are inactive. If that didn't work we go and do a real flush which is ok since it only doesn't work
                        // if we either have records in the translog or if we don't have a sync ID at all...
                        // maybe even more important, we flush after all merges finish and we are inactive indexing-wise to
                        // free up transient disk usage of the (presumably biggish) segments that were just merged
                        if (tryRenewSyncCommit() == false) {
                            flush();
                        }
                    }
                });

            }
        }

        @Override
        protected void handleMergeException(final Directory dir, final Throwable exc) {
            logger.error("failed to merge", exc);
            engineConfig.getThreadPool().generic().execute(new AbstractRunnable() {
                @Override
                public void onFailure(Exception e) {
                    logger.debug("merge failure action rejected", e);
                }

                @Override
                protected void doRun() throws Exception {
                    MergePolicy.MergeException e = new MergePolicy.MergeException(exc, dir);
                    failEngine("merge failed", e);
                }
            });
        }
    }

    private void commitIndexWriter(IndexWriter writer, Translog translog, String syncId) throws IOException {
        ensureCanFlush();
        try {
            Translog.TranslogGeneration translogGeneration = translog.getGeneration();
            final Map<String, String> commitData = new HashMap<>(5);

            commitData.put(Translog.TRANSLOG_GENERATION_KEY, Long.toString(translogGeneration.translogFileGeneration));
            commitData.put(Translog.TRANSLOG_UUID_KEY, translogGeneration.translogUUID);

            commitData.put(LOCAL_CHECKPOINT_KEY, Long.toString(seqNoService().getLocalCheckpoint()));
            commitData.put(GLOBAL_CHECKPOINT_KEY, Long.toString(seqNoService().getGlobalCheckpoint()));

            if (syncId != null) {
                commitData.put(Engine.SYNC_COMMIT_ID, syncId);
            }

            if (logger.isTraceEnabled()) {
                logger.trace("committing writer with commit data [{}]", commitData);
            }

            indexWriter.setCommitData(commitData);
            writer.commit();
        } catch (Exception ex) {
            try {
                failEngine("lucene commit failed", ex);
            } catch (Exception inner) {
                ex.addSuppressed(inner);
            }
            throw ex;
        } catch (AssertionError e) {
            // IndexWriter throws AssertionError on commit, if asserts are enabled, if any files don't exist, but tests that
            // randomly throw FNFE/NSFE can also hit this:
            if (ExceptionsHelper.stackTrace(e).contains("org.apache.lucene.index.IndexWriter.filesExist")) {
                EngineException engineException = new EngineException(shardId, "failed to commit engine", e);
                try {
                    failEngine("lucene commit failed", engineException);
                } catch (Exception inner) {
                    engineException.addSuppressed(inner);
                }
                throw engineException;
            } else {
                throw e;
            }
        }
    }

    private void ensureCanFlush() {
        // translog recover happens after the engine is fully constructed
        // if we are in this stage we have to prevent flushes from this
        // engine otherwise we might loose documents if the flush succeeds
        // and the translog recover fails we we "commit" the translog on flush.
        if (pendingTranslogRecovery.get()) {
            throw new IllegalStateException(shardId.toString() + " flushes are disabled - pending translog recovery");
        }
    }

    public void onSettingsChanged() {
        mergeScheduler.refreshConfig();
        // config().isEnableGcDeletes() or config.getGcDeletesInMillis() may have changed:
        maybePruneDeletedTombstones();
        if (engineConfig.getMaxUnsafeAutoIdTimestamp() == Long.MAX_VALUE) {
            // this is an anti-viral settings you can only opt out for the entire index
            // only if a shard starts up again due to relocation or if the index is closed
            // the setting will be re-interpreted if it's set to true
            this.maxUnsafeAutoIdTimestamp.set(Long.MAX_VALUE);
        }
    }

    public MergeStats getMergeStats() {
        return mergeScheduler.stats();
    }

    @Override
    public SequenceNumbersService seqNoService() {
        return seqNoService;
    }
        @Override
    public DocsStats getDocStats() {
        final int numDocs = indexWriter.numDocs();
        final int maxDoc = indexWriter.maxDoc();
        return new DocsStats(numDocs, maxDoc-numDocs);
    }


    /**
     * Returns the number of times a version was looked up either from the index.
     * Note this is only available if assertions are enabled
     */
    long getNumIndexVersionsLookups() { // for testing
        return numIndexVersionsLookups.count();
    }

    /**
     * Returns the number of times a version was looked up either from memory or from the index.
     * Note this is only available if assertions are enabled
     */
    long getNumVersionLookups() { // for testing
        return numVersionLookups.count();
    }

    private boolean incrementVersionLookup() { // only used by asserts
        numVersionLookups.inc();
        return true;
    }

    private boolean incrementIndexVersionLookup() {
        numIndexVersionsLookups.inc();
        return true;
    }

    /**
     * Returns <code>true</code> iff the index writer has any deletions either buffered in memory or
     * in the index.
     */
    boolean indexWriterHasDeletions() {
        return indexWriter.hasDeletions();
    }

    @Override
    public boolean isRecovering() {
        return pendingTranslogRecovery.get();
    }
}<|MERGE_RESOLUTION|>--- conflicted
+++ resolved
@@ -42,12 +42,9 @@
 import org.apache.lucene.util.IOUtils;
 import org.apache.lucene.util.InfoStream;
 import org.elasticsearch.ExceptionsHelper;
-<<<<<<< HEAD
+import org.elasticsearch.Version;
 import org.elasticsearch.action.fieldstats.FieldStats;
-=======
-import org.elasticsearch.Version;
 import org.elasticsearch.action.index.IndexRequest;
->>>>>>> 85402d52
 import org.elasticsearch.common.Nullable;
 import org.elasticsearch.common.lease.Releasable;
 import org.elasticsearch.common.lucene.LoggerInfoStream;
@@ -89,14 +86,8 @@
 import java.util.concurrent.locks.ReentrantLock;
 import java.util.function.Function;
 
-<<<<<<< HEAD
 import static org.elasticsearch.index.seqno.SequenceNumbersService.NO_OPS_PERFORMED;
 
-/**
- *
- */
-=======
->>>>>>> 85402d52
 public class InternalEngine extends Engine {
 
     /**
@@ -442,17 +433,13 @@
         return currentVersion;
     }
 
-<<<<<<< HEAD
     private void maybeUpdateSequenceNumber(Engine.Operation op) {
         if (op.origin() == Operation.Origin.PRIMARY) {
             op.updateSeqNo(seqNoService.generateSeqNo());
         }
     }
 
-    private static VersionValueSupplier NEW_VERSION_VALUE = (u, t, l) -> new VersionValue(u, l);
-=======
     private static VersionValueSupplier NEW_VERSION_VALUE = (u, t) -> new VersionValue(u);
->>>>>>> 85402d52
 
     @FunctionalInterface
     private interface VersionValueSupplier {
@@ -582,25 +569,12 @@
                 }
             }
             final long expectedVersion = index.version();
-<<<<<<< HEAD
-            if (checkVersionConflict(index, currentVersion, expectedVersion, deleted)) return false;
-
-            maybeUpdateSequenceNumber(index);
-            final long updatedVersion = updateVersion(index, currentVersion, expectedVersion);
-            final boolean created = indexOrUpdate(index, currentVersion, versionValue);
-
-            maybeAddToTranslog(index, updatedVersion, Translog.Index::new, NEW_VERSION_VALUE);
-
-            return created;
-        } finally {
-            if (index.seqNo() != SequenceNumbersService.UNASSIGNED_SEQ_NO) {
-                seqNoService.markSeqNoAsCompleted(index.seqNo());
-            }
-=======
+
             if (checkVersionConflict(index, currentVersion, expectedVersion, deleted)) {
                 index.setCreated(false);
                 return;
             }
+            maybeUpdateSequenceNumber(index);
             final long updatedVersion = updateVersion(index, currentVersion, expectedVersion);
             index.setCreated(deleted);
             if (currentVersion == Versions.NOT_FOUND && forceUpdateDocument == false) {
@@ -610,8 +584,12 @@
                 update(index, indexWriter);
             }
             maybeAddToTranslog(index, updatedVersion, Translog.Index::new, NEW_VERSION_VALUE);
->>>>>>> 85402d52
-        }
+        } finally {
+            if (index.seqNo() != SequenceNumbersService.UNASSIGNED_SEQ_NO) {
+                seqNoService.markSeqNoAsCompleted(index.seqNo());
+            }
+        }
+
     }
 
     private long updateVersion(Engine.Operation op, long currentVersion, long expectedVersion) {
