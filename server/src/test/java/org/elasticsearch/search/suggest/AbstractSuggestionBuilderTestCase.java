/*
 * Licensed to Elasticsearch under one or more contributor
 * license agreements. See the NOTICE file distributed with
 * this work for additional information regarding copyright
 * ownership. Elasticsearch licenses this file to you under
 * the Apache License, Version 2.0 (the "License"); you may
 * not use this file except in compliance with the License.
 * You may obtain a copy of the License at
 *
 *    http://www.apache.org/licenses/LICENSE-2.0
 *
 * Unless required by applicable law or agreed to in writing,
 * software distributed under the License is distributed on an
 * "AS IS" BASIS, WITHOUT WARRANTIES OR CONDITIONS OF ANY
 * KIND, either express or implied.  See the License for the
 * specific language governing permissions and limitations
 * under the License.
 */

package org.elasticsearch.search.suggest;

import org.apache.lucene.analysis.core.SimpleAnalyzer;
import org.elasticsearch.Version;
import org.elasticsearch.cluster.metadata.IndexMetaData;
import org.elasticsearch.common.io.stream.NamedWriteableRegistry;
import org.elasticsearch.common.io.stream.Writeable;
import org.elasticsearch.common.settings.Settings;
import org.elasticsearch.common.util.BigArrays;
import org.elasticsearch.common.xcontent.NamedXContentRegistry;
import org.elasticsearch.common.xcontent.ToXContent;
import org.elasticsearch.common.xcontent.XContentBuilder;
import org.elasticsearch.common.xcontent.XContentFactory;
import org.elasticsearch.common.xcontent.XContentParser;
import org.elasticsearch.common.xcontent.XContentType;
import org.elasticsearch.index.Index;
import org.elasticsearch.index.IndexSettings;
import org.elasticsearch.index.analysis.AnalyzerScope;
import org.elasticsearch.index.analysis.NamedAnalyzer;
import org.elasticsearch.index.mapper.MappedFieldType;
import org.elasticsearch.index.mapper.MapperService;
import org.elasticsearch.index.query.QueryShardContext;
import org.elasticsearch.ingest.TestTemplateService;
import org.elasticsearch.mock.orig.Mockito;
import org.elasticsearch.script.Script;
import org.elasticsearch.script.ScriptService;
import org.elasticsearch.search.SearchModule;
import org.elasticsearch.search.suggest.SuggestionSearchContext.SuggestionContext;
import org.elasticsearch.test.ESTestCase;
import org.elasticsearch.test.IndexSettingsModule;
import org.junit.AfterClass;
import org.junit.BeforeClass;

import java.io.IOException;

import static java.util.Collections.emptyList;
import static org.elasticsearch.common.lucene.BytesRefs.toBytesRef;
import static org.elasticsearch.test.EqualsHashCodeTestUtils.checkEqualsAndHashCode;
import static org.mockito.Matchers.any;
import static org.mockito.Mockito.mock;
import static org.mockito.Mockito.when;

public abstract class AbstractSuggestionBuilderTestCase<SB extends SuggestionBuilder<SB>> extends ESTestCase {

    private static final int NUMBER_OF_TESTBUILDERS = 20;
    protected static NamedWriteableRegistry namedWriteableRegistry;
    protected static NamedXContentRegistry xContentRegistry;

    /**
     * setup for the whole base test class
     */
    @BeforeClass
    public static void init() {
        SearchModule searchModule = new SearchModule(Settings.EMPTY, emptyList());
        namedWriteableRegistry = new NamedWriteableRegistry(searchModule.getNamedWriteables());
        xContentRegistry = new NamedXContentRegistry(searchModule.getNamedXContents());
    }

    @AfterClass
    public static void afterClass() throws Exception {
        namedWriteableRegistry = null;
        xContentRegistry = null;
    }

    /**
     * Test serialization and deserialization of the suggestion builder
     */
    public void testSerialization() throws IOException {
        for (int runs = 0; runs < NUMBER_OF_TESTBUILDERS; runs++) {
            SB original = randomTestBuilder();
            SB deserialized = copy(original);
            assertEquals(deserialized, original);
            assertEquals(deserialized.hashCode(), original.hashCode());
            assertNotSame(deserialized, original);
        }
    }

    /**
     * returns a random suggestion builder, setting the common options randomly
     */
    protected SB randomTestBuilder() {
        SB randomSuggestion = randomSuggestionBuilder();
        return randomSuggestion;
    }

    public static void setCommonPropertiesOnRandomBuilder(SuggestionBuilder<?> randomSuggestion) {
        randomSuggestion.text(randomAlphaOfLengthBetween(2, 20)); // have to set the text because we don't know if the global text was set
        maybeSet(randomSuggestion::prefix, randomAlphaOfLengthBetween(2, 20));
        maybeSet(randomSuggestion::regex, randomAlphaOfLengthBetween(2, 20));
        maybeSet(randomSuggestion::analyzer, randomAlphaOfLengthBetween(2, 20));
        maybeSet(randomSuggestion::size, randomIntBetween(1, 20));
        maybeSet(randomSuggestion::shardSize, randomIntBetween(1, 20));
    }

    /**
     * create a randomized {@link SuggestBuilder} that is used in further tests
     */
    protected abstract SB randomSuggestionBuilder();

    /**
     * Test equality and hashCode properties
     */
    public void testEqualsAndHashcode() {
        for (int runs = 0; runs < NUMBER_OF_TESTBUILDERS; runs++) {
            checkEqualsAndHashCode(randomTestBuilder(), this::copy, this::mutate);
        }
    }

    /**
     * creates random suggestion builder, renders it to xContent and back to new
     * instance that should be equal to original
     */
    public void testFromXContent() throws IOException {
        for (int runs = 0; runs < NUMBER_OF_TESTBUILDERS; runs++) {
            SB suggestionBuilder = randomTestBuilder();
            XContentBuilder xContentBuilder = XContentFactory.contentBuilder(randomFrom(XContentType.values()));
            if (randomBoolean()) {
                xContentBuilder.prettyPrint();
            }
            xContentBuilder.startObject();
            suggestionBuilder.toXContent(xContentBuilder, ToXContent.EMPTY_PARAMS);
            xContentBuilder.endObject();

            XContentBuilder shuffled = shuffleXContent(xContentBuilder, shuffleProtectedFields());
            try (XContentParser parser = createParser(shuffled)) {
                // we need to skip the start object and the name, those will be parsed by outer SuggestBuilder
                parser.nextToken();

                SuggestionBuilder<?> secondSuggestionBuilder = SuggestionBuilder.fromXContent(parser);
                assertNotSame(suggestionBuilder, secondSuggestionBuilder);
                assertEquals(suggestionBuilder, secondSuggestionBuilder);
                assertEquals(suggestionBuilder.hashCode(), secondSuggestionBuilder.hashCode());
            }
        }
    }

    public void testBuild() throws IOException {
        for (int runs = 0; runs < NUMBER_OF_TESTBUILDERS; runs++) {
            SB suggestionBuilder = randomTestBuilder();
            Settings indexSettings = Settings.builder().put(IndexMetaData.SETTING_VERSION_CREATED, Version.CURRENT).build();
            IndexSettings idxSettings = IndexSettingsModule.newIndexSettings(new Index(randomAlphaOfLengthBetween(1, 10), "_na_"),
                    indexSettings);
            MapperService mapperService = mock(MapperService.class);
            ScriptService scriptService = mock(ScriptService.class);
            MappedFieldType fieldType = mockFieldType(suggestionBuilder.field());
            boolean fieldTypeSearchAnalyzerSet = randomBoolean();
            if (fieldTypeSearchAnalyzerSet) {
                NamedAnalyzer searchAnalyzer = new NamedAnalyzer("fieldSearchAnalyzer", AnalyzerScope.INDEX, new SimpleAnalyzer());
                if (Mockito.mockingDetails(fieldType).isMock()) {
                    when(fieldType.searchAnalyzer()).thenReturn(searchAnalyzer);
                } else {
                    fieldType.setSearchAnalyzer(searchAnalyzer);
                }
            } else {
                when(mapperService.searchAnalyzer())
                        .thenReturn(new NamedAnalyzer("mapperServiceSearchAnalyzer", AnalyzerScope.INDEX, new SimpleAnalyzer()));
            }
            when(mapperService.fieldType(any(String.class))).thenReturn(fieldType);
            when(mapperService.getNamedAnalyzer(any(String.class))).then(
                    invocation -> new NamedAnalyzer((String) invocation.getArguments()[0], AnalyzerScope.INDEX, new SimpleAnalyzer()));
            when(scriptService.compile(any(Script.class), any())).then(invocation -> new TestTemplateService.MockTemplateScript.Factory(
                    ((Script) invocation.getArguments()[0]).getIdOrCode()));
            QueryShardContext mockShardContext = new QueryShardContext(0, idxSettings, BigArrays.NON_RECYCLING_INSTANCE, null,
                null, mapperService, null, scriptService, xContentRegistry(), namedWriteableRegistry, null, null,
<<<<<<< HEAD
                    System::currentTimeMillis, null, null, null);
=======
                    System::currentTimeMillis, null, null, () -> true);
>>>>>>> 85fa2bdb

            SuggestionContext suggestionContext = suggestionBuilder.build(mockShardContext);
            assertEquals(toBytesRef(suggestionBuilder.text()), suggestionContext.getText());
            if (suggestionBuilder.text() != null && suggestionBuilder.prefix() == null) {
                assertEquals(toBytesRef(suggestionBuilder.text()), suggestionContext.getPrefix());
            } else {
                assertEquals(toBytesRef(suggestionBuilder.prefix()), suggestionContext.getPrefix());
            }
            assertEquals(toBytesRef(suggestionBuilder.regex()), suggestionContext.getRegex());
            assertEquals(suggestionBuilder.field(), suggestionContext.getField());
            int expectedSize = suggestionBuilder.size() != null ? suggestionBuilder.size : 5;
            assertEquals(expectedSize, suggestionContext.getSize());
            Integer expectedShardSize = suggestionBuilder.shardSize != null ? suggestionBuilder.shardSize : Math.max(expectedSize, 5);
            assertEquals(expectedShardSize, suggestionContext.getShardSize());
            assertSame(mockShardContext, suggestionContext.getShardContext());
            if (suggestionBuilder.analyzer() != null) {
                assertEquals(suggestionBuilder.analyzer(), ((NamedAnalyzer) suggestionContext.getAnalyzer()).name());
            } else if (fieldTypeSearchAnalyzerSet) {
                assertEquals("fieldSearchAnalyzer", ((NamedAnalyzer) suggestionContext.getAnalyzer()).name());
            } else {
                assertEquals("mapperServiceSearchAnalyzer", ((NamedAnalyzer) suggestionContext.getAnalyzer()).name());
            }
            assertSuggestionContext(suggestionBuilder, suggestionContext);
        }
    }

    /**
     * put implementation dependent assertions in the sub-type test
     */
    protected abstract void assertSuggestionContext(SB builder, SuggestionContext context) throws IOException;

    protected MappedFieldType mockFieldType(String fieldName) {
        MappedFieldType fieldType = mock(MappedFieldType.class);
        when(fieldType.name()).thenReturn(fieldName);
        return fieldType;
    }

    /**
     * Subclasses can override this method and return a set of fields which should be protected from
     * recursive random shuffling in the {@link #testFromXContent()} test case
     */
    protected String[] shuffleProtectedFields() {
        return new String[0];
    }

    private SB mutate(SB firstBuilder) throws IOException {
        SB mutation = copy(firstBuilder);
        assertNotSame(mutation, firstBuilder);
        // change ither one of the shared SuggestionBuilder parameters, or delegate to the specific tests mutate method
        if (randomBoolean()) {
            switch (randomIntBetween(0, 5)) {
            case 0:
                mutation.text(randomValueOtherThan(mutation.text(), () -> randomAlphaOfLengthBetween(2, 20)));
                break;
            case 1:
                mutation.prefix(randomValueOtherThan(mutation.prefix(), () -> randomAlphaOfLengthBetween(2, 20)));
                break;
            case 2:
                mutation.regex(randomValueOtherThan(mutation.regex(), () -> randomAlphaOfLengthBetween(2, 20)));
                break;
            case 3:
                mutation.analyzer(randomValueOtherThan(mutation.analyzer(), () -> randomAlphaOfLengthBetween(2, 20)));
                break;
            case 4:
                mutation.size(randomValueOtherThan(mutation.size(), () -> randomIntBetween(1, 20)));
                break;
            case 5:
                mutation.shardSize(randomValueOtherThan(mutation.shardSize(), () -> randomIntBetween(1, 20)));
                break;
            }
        } else {
            mutateSpecificParameters(firstBuilder);
        }
        return mutation;
    }

    /**
     * take and input {@link SuggestBuilder} and return another one that is
     * different in one aspect (to test non-equality)
     */
    protected abstract void mutateSpecificParameters(SB firstBuilder) throws IOException;

    @SuppressWarnings("unchecked")
    protected SB copy(SB original) throws IOException {
        return copyWriteable(original, namedWriteableRegistry,
                (Writeable.Reader<SB>) namedWriteableRegistry.getReader(SuggestionBuilder.class, original.getWriteableName()));
    }

    @Override
    protected NamedXContentRegistry xContentRegistry() {
        return xContentRegistry;
    }
}<|MERGE_RESOLUTION|>--- conflicted
+++ resolved
@@ -181,11 +181,7 @@
                     ((Script) invocation.getArguments()[0]).getIdOrCode()));
             QueryShardContext mockShardContext = new QueryShardContext(0, idxSettings, BigArrays.NON_RECYCLING_INSTANCE, null,
                 null, mapperService, null, scriptService, xContentRegistry(), namedWriteableRegistry, null, null,
-<<<<<<< HEAD
-                    System::currentTimeMillis, null, null, null);
-=======
-                    System::currentTimeMillis, null, null, () -> true);
->>>>>>> 85fa2bdb
+                    System::currentTimeMillis, null, null, () -> true, null);
 
             SuggestionContext suggestionContext = suggestionBuilder.build(mockShardContext);
             assertEquals(toBytesRef(suggestionBuilder.text()), suggestionContext.getText());
