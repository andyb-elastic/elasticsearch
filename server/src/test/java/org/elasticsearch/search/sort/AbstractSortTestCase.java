--- conflicted
+++ resolved
@@ -198,11 +198,7 @@
         };
         return new QueryShardContext(0, idxSettings, BigArrays.NON_RECYCLING_INSTANCE, bitsetFilterCache, indexFieldDataLookup,
                 null, null, scriptService, xContentRegistry(), namedWriteableRegistry, null, searcher,
-<<<<<<< HEAD
-                () -> randomNonNegativeLong(), null, null, null) {
-=======
-                () -> randomNonNegativeLong(), null, null, () -> true) {
->>>>>>> 85fa2bdb
+                () -> randomNonNegativeLong(), null, null, () -> true, null) {
 
             @Override
             public MappedFieldType fieldMapper(String name) {
