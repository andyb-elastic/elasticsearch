/*
 * Licensed to Elasticsearch under one or more contributor
 * license agreements. See the NOTICE file distributed with
 * this work for additional information regarding copyright
 * ownership. Elasticsearch licenses this file to you under
 * the Apache License, Version 2.0 (the "License"); you may
 * not use this file except in compliance with the License.
 * You may obtain a copy of the License at
 *
 *    http://www.apache.org/licenses/LICENSE-2.0
 *
 * Unless required by applicable law or agreed to in writing,
 * software distributed under the License is distributed on an
 * "AS IS" BASIS, WITHOUT WARRANTIES OR CONDITIONS OF ANY
 * KIND, either express or implied.  See the License for the
 * specific language governing permissions and limitations
 * under the License.
 */

package org.elasticsearch.client;

import com.fasterxml.jackson.core.JsonParseException;

import org.apache.http.HttpEntity;
import org.apache.http.HttpHost;
import org.apache.http.HttpResponse;
import org.apache.http.ProtocolVersion;
import org.apache.http.RequestLine;
import org.apache.http.StatusLine;
import org.apache.http.client.methods.HttpGet;
import org.apache.http.entity.ByteArrayEntity;
import org.apache.http.entity.ContentType;
import org.apache.http.entity.StringEntity;
import org.apache.http.message.BasicHttpResponse;
import org.apache.http.message.BasicRequestLine;
import org.apache.http.message.BasicStatusLine;
import org.apache.http.nio.entity.NStringEntity;
import org.elasticsearch.Build;
import org.elasticsearch.ElasticsearchException;
import org.elasticsearch.Version;
import org.elasticsearch.action.ActionListener;
import org.elasticsearch.action.ActionRequest;
import org.elasticsearch.action.ActionRequestValidationException;
import org.elasticsearch.action.main.MainRequest;
import org.elasticsearch.action.main.MainResponse;
import org.elasticsearch.action.search.ClearScrollRequest;
import org.elasticsearch.action.search.ClearScrollResponse;
import org.elasticsearch.action.search.SearchResponse;
import org.elasticsearch.action.search.SearchResponseSections;
import org.elasticsearch.action.search.SearchScrollRequest;
import org.elasticsearch.action.search.ShardSearchFailure;
import org.elasticsearch.client.indexlifecycle.AllocateAction;
import org.elasticsearch.client.indexlifecycle.DeleteAction;
import org.elasticsearch.client.indexlifecycle.ForceMergeAction;
import org.elasticsearch.client.indexlifecycle.LifecycleAction;
import org.elasticsearch.client.indexlifecycle.ReadOnlyAction;
import org.elasticsearch.client.indexlifecycle.RolloverAction;
import org.elasticsearch.client.indexlifecycle.ShrinkAction;
import org.elasticsearch.cluster.ClusterName;
import org.elasticsearch.common.CheckedFunction;
import org.elasticsearch.common.bytes.BytesReference;
import org.elasticsearch.common.collect.Tuple;
import org.elasticsearch.common.xcontent.NamedXContentRegistry;
import org.elasticsearch.common.xcontent.ToXContent;
import org.elasticsearch.common.xcontent.XContentBuilder;
import org.elasticsearch.common.xcontent.XContentParser;
import org.elasticsearch.common.xcontent.cbor.CborXContent;
import org.elasticsearch.common.xcontent.smile.SmileXContent;
import org.elasticsearch.index.rankeval.DiscountedCumulativeGain;
import org.elasticsearch.index.rankeval.EvaluationMetric;
import org.elasticsearch.index.rankeval.ExpectedReciprocalRank;
import org.elasticsearch.index.rankeval.MeanReciprocalRank;
import org.elasticsearch.index.rankeval.MetricDetail;
import org.elasticsearch.index.rankeval.PrecisionAtK;
import org.elasticsearch.join.aggregations.ChildrenAggregationBuilder;
import org.elasticsearch.rest.RestStatus;
import org.elasticsearch.search.SearchHits;
import org.elasticsearch.search.aggregations.Aggregation;
import org.elasticsearch.search.aggregations.InternalAggregations;
import org.elasticsearch.search.aggregations.matrix.stats.MatrixStatsAggregationBuilder;
import org.elasticsearch.search.suggest.Suggest;
import org.elasticsearch.test.ESTestCase;
import org.elasticsearch.test.InternalAggregationTestCase;
import org.elasticsearch.test.rest.yaml.restspec.ClientYamlSuiteRestApi;
import org.elasticsearch.test.rest.yaml.restspec.ClientYamlSuiteRestSpec;
import org.hamcrest.Matchers;
import org.junit.Before;

import java.io.IOException;
import java.lang.reflect.Method;
import java.lang.reflect.Modifier;
import java.net.SocketTimeoutException;
import java.util.ArrayList;
import java.util.Arrays;
import java.util.Collections;
import java.util.HashMap;
import java.util.HashSet;
import java.util.List;
import java.util.Map;
import java.util.Optional;
import java.util.Set;
import java.util.concurrent.atomic.AtomicInteger;
import java.util.concurrent.atomic.AtomicReference;
import java.util.stream.Collectors;
import java.util.stream.Stream;

import static org.elasticsearch.common.xcontent.XContentHelper.toXContent;
import static org.hamcrest.CoreMatchers.endsWith;
import static org.hamcrest.CoreMatchers.equalTo;
import static org.hamcrest.CoreMatchers.instanceOf;
import static org.mockito.Matchers.any;
import static org.mockito.Mockito.mock;
import static org.mockito.Mockito.times;
import static org.mockito.Mockito.verify;
import static org.mockito.Mockito.when;

public class RestHighLevelClientTests extends ESTestCase {

    private static final String SUBMIT_TASK_PREFIX = "submit_";
    private static final String SUBMIT_TASK_SUFFIX = "_task";
    private static final ProtocolVersion HTTP_PROTOCOL = new ProtocolVersion("http", 1, 1);
    private static final RequestLine REQUEST_LINE = new BasicRequestLine(HttpGet.METHOD_NAME, "/", HTTP_PROTOCOL);

    private RestClient restClient;
    private RestHighLevelClient restHighLevelClient;

    @Before
    public void initClient() {
        restClient = mock(RestClient.class);
        restHighLevelClient = new RestHighLevelClient(restClient, RestClient::close, Collections.emptyList());
    }

    public void testCloseIsIdempotent() throws IOException {
        restHighLevelClient.close();
        verify(restClient, times(1)).close();
        restHighLevelClient.close();
        verify(restClient, times(2)).close();
        restHighLevelClient.close();
        verify(restClient, times(3)).close();
    }

    public void testPingSuccessful() throws IOException {
        Response response = mock(Response.class);
        when(response.getStatusLine()).thenReturn(newStatusLine(RestStatus.OK));
        when(restClient.performRequest(any(Request.class))).thenReturn(response);
        assertTrue(restHighLevelClient.ping(RequestOptions.DEFAULT));
    }

    public void testPing404NotFound() throws IOException {
        Response response = mock(Response.class);
        when(response.getStatusLine()).thenReturn(newStatusLine(RestStatus.NOT_FOUND));
        when(restClient.performRequest(any(Request.class))).thenReturn(response);
        assertFalse(restHighLevelClient.ping(RequestOptions.DEFAULT));
    }

    public void testPingSocketTimeout() throws IOException {
        when(restClient.performRequest(any(Request.class))).thenThrow(new SocketTimeoutException());
        expectThrows(SocketTimeoutException.class, () -> restHighLevelClient.ping(RequestOptions.DEFAULT));
    }

    public void testInfo() throws IOException {
        MainResponse testInfo = new MainResponse("nodeName", Version.CURRENT, new ClusterName("clusterName"), "clusterUuid",
                Build.CURRENT);
        mockResponse(testInfo);
        MainResponse receivedInfo = restHighLevelClient.info(RequestOptions.DEFAULT);
        assertEquals(testInfo, receivedInfo);
    }

    public void testSearchScroll() throws IOException {
        SearchResponse mockSearchResponse = new SearchResponse(new SearchResponseSections(SearchHits.empty(), InternalAggregations.EMPTY,
                null, false, false, null, 1), randomAlphaOfLengthBetween(5, 10), 5, 5, 0, 100, ShardSearchFailure.EMPTY_ARRAY,
                SearchResponse.Clusters.EMPTY);
        mockResponse(mockSearchResponse);
        SearchResponse searchResponse = restHighLevelClient.scroll(
                new SearchScrollRequest(randomAlphaOfLengthBetween(5, 10)), RequestOptions.DEFAULT);
        assertEquals(mockSearchResponse.getScrollId(), searchResponse.getScrollId());
        assertEquals(0, searchResponse.getHits().getTotalHits().value);
        assertEquals(5, searchResponse.getTotalShards());
        assertEquals(5, searchResponse.getSuccessfulShards());
        assertEquals(100, searchResponse.getTook().getMillis());
    }

    public void testClearScroll() throws IOException {
        ClearScrollResponse mockClearScrollResponse = new ClearScrollResponse(randomBoolean(), randomIntBetween(0, Integer.MAX_VALUE));
        mockResponse(mockClearScrollResponse);
        ClearScrollRequest clearScrollRequest = new ClearScrollRequest();
        clearScrollRequest.addScrollId(randomAlphaOfLengthBetween(5, 10));
        ClearScrollResponse clearScrollResponse = restHighLevelClient.clearScroll(clearScrollRequest, RequestOptions.DEFAULT);
        assertEquals(mockClearScrollResponse.isSucceeded(), clearScrollResponse.isSucceeded());
        assertEquals(mockClearScrollResponse.getNumFreed(), clearScrollResponse.getNumFreed());
    }

    private void mockResponse(ToXContent toXContent) throws IOException {
        Response response = mock(Response.class);
        ContentType contentType = ContentType.parse(RequestConverters.REQUEST_BODY_CONTENT_TYPE.mediaType());
        String requestBody = toXContent(toXContent, RequestConverters.REQUEST_BODY_CONTENT_TYPE, false).utf8ToString();
        when(response.getEntity()).thenReturn(new NStringEntity(requestBody, contentType));
        when(restClient.performRequest(any(Request.class))).thenReturn(response);
    }

    public void testRequestValidation() {
        ActionRequestValidationException validationException = new ActionRequestValidationException();
        validationException.addValidationError("validation error");
        ActionRequest request = new ActionRequest() {
            @Override
            public ActionRequestValidationException validate() {
                return validationException;
            }
        };

        {
            ActionRequestValidationException actualException = expectThrows(ActionRequestValidationException.class,
                    () -> restHighLevelClient.performRequest(request, null, RequestOptions.DEFAULT, null, null));
            assertSame(validationException, actualException);
        }
        {
            TrackingActionListener trackingActionListener = new TrackingActionListener();
            restHighLevelClient.performRequestAsync(request, null, RequestOptions.DEFAULT, null, trackingActionListener, null);
            assertSame(validationException, trackingActionListener.exception.get());
        }
    }

    public void testParseEntity() throws IOException {
        {
            IllegalStateException ise = expectThrows(IllegalStateException.class, () -> restHighLevelClient.parseEntity(null, null));
            assertEquals("Response body expected but not returned", ise.getMessage());
        }
        {
            IllegalStateException ise = expectThrows(IllegalStateException.class,
                    () -> restHighLevelClient.parseEntity(new StringEntity("", (ContentType) null), null));
            assertEquals("Elasticsearch didn't return the [Content-Type] header, unable to parse response body", ise.getMessage());
        }
        {
            StringEntity entity = new StringEntity("", ContentType.APPLICATION_SVG_XML);
            IllegalStateException ise = expectThrows(IllegalStateException.class, () -> restHighLevelClient.parseEntity(entity, null));
            assertEquals("Unsupported Content-Type: " + entity.getContentType().getValue(), ise.getMessage());
        }
        {
            CheckedFunction<XContentParser, String, IOException> entityParser = parser -> {
                assertEquals(XContentParser.Token.START_OBJECT, parser.nextToken());
                assertEquals(XContentParser.Token.FIELD_NAME, parser.nextToken());
                assertTrue(parser.nextToken().isValue());
                String value = parser.text();
                assertEquals(XContentParser.Token.END_OBJECT, parser.nextToken());
                return value;
            };
            HttpEntity jsonEntity = new StringEntity("{\"field\":\"value\"}", ContentType.APPLICATION_JSON);
            assertEquals("value", restHighLevelClient.parseEntity(jsonEntity, entityParser));
            HttpEntity yamlEntity = new StringEntity("---\nfield: value\n", ContentType.create("application/yaml"));
            assertEquals("value", restHighLevelClient.parseEntity(yamlEntity, entityParser));
            HttpEntity smileEntity = createBinaryEntity(SmileXContent.contentBuilder(), ContentType.create("application/smile"));
            assertEquals("value", restHighLevelClient.parseEntity(smileEntity, entityParser));
            HttpEntity cborEntity = createBinaryEntity(CborXContent.contentBuilder(), ContentType.create("application/cbor"));
            assertEquals("value", restHighLevelClient.parseEntity(cborEntity, entityParser));
        }
    }

    private static HttpEntity createBinaryEntity(XContentBuilder xContentBuilder, ContentType contentType) throws IOException {
        try (XContentBuilder builder = xContentBuilder) {
            builder.startObject();
            builder.field("field", "value");
            builder.endObject();
            return new ByteArrayEntity(BytesReference.bytes(builder).toBytesRef().bytes, contentType);
        }
    }

    public void testConvertExistsResponse() {
        RestStatus restStatus = randomBoolean() ? RestStatus.OK : randomFrom(RestStatus.values());
        HttpResponse httpResponse = new BasicHttpResponse(newStatusLine(restStatus));
        Response response = new Response(REQUEST_LINE, new HttpHost("localhost", 9200), httpResponse);
        boolean result = RestHighLevelClient.convertExistsResponse(response);
        assertEquals(restStatus == RestStatus.OK, result);
    }

    public void testParseResponseException() throws IOException {
        {
            RestStatus restStatus = randomFrom(RestStatus.values());
            HttpResponse httpResponse = new BasicHttpResponse(newStatusLine(restStatus));
            Response response = new Response(REQUEST_LINE, new HttpHost("localhost", 9200), httpResponse);
            ResponseException responseException = new ResponseException(response);
            ElasticsearchException elasticsearchException = restHighLevelClient.parseResponseException(responseException);
            assertEquals(responseException.getMessage(), elasticsearchException.getMessage());
            assertEquals(restStatus, elasticsearchException.status());
            assertSame(responseException, elasticsearchException.getCause());
        }
        {
            RestStatus restStatus = randomFrom(RestStatus.values());
            HttpResponse httpResponse = new BasicHttpResponse(newStatusLine(restStatus));
            httpResponse.setEntity(new StringEntity("{\"error\":\"test error message\",\"status\":" + restStatus.getStatus() + "}",
                    ContentType.APPLICATION_JSON));
            Response response = new Response(REQUEST_LINE, new HttpHost("localhost", 9200), httpResponse);
            ResponseException responseException = new ResponseException(response);
            ElasticsearchException elasticsearchException = restHighLevelClient.parseResponseException(responseException);
            assertEquals("Elasticsearch exception [type=exception, reason=test error message]", elasticsearchException.getMessage());
            assertEquals(restStatus, elasticsearchException.status());
            assertSame(responseException, elasticsearchException.getSuppressed()[0]);
        }
        {
            RestStatus restStatus = randomFrom(RestStatus.values());
            HttpResponse httpResponse = new BasicHttpResponse(newStatusLine(restStatus));
            httpResponse.setEntity(new StringEntity("{\"error\":", ContentType.APPLICATION_JSON));
            Response response = new Response(REQUEST_LINE, new HttpHost("localhost", 9200), httpResponse);
            ResponseException responseException = new ResponseException(response);
            ElasticsearchException elasticsearchException = restHighLevelClient.parseResponseException(responseException);
            assertEquals("Unable to parse response body", elasticsearchException.getMessage());
            assertEquals(restStatus, elasticsearchException.status());
            assertSame(responseException, elasticsearchException.getCause());
            assertThat(elasticsearchException.getSuppressed()[0], instanceOf(IOException.class));
        }
        {
            RestStatus restStatus = randomFrom(RestStatus.values());
            HttpResponse httpResponse = new BasicHttpResponse(newStatusLine(restStatus));
            httpResponse.setEntity(new StringEntity("{\"status\":" + restStatus.getStatus() + "}", ContentType.APPLICATION_JSON));
            Response response = new Response(REQUEST_LINE, new HttpHost("localhost", 9200), httpResponse);
            ResponseException responseException = new ResponseException(response);
            ElasticsearchException elasticsearchException = restHighLevelClient.parseResponseException(responseException);
            assertEquals("Unable to parse response body", elasticsearchException.getMessage());
            assertEquals(restStatus, elasticsearchException.status());
            assertSame(responseException, elasticsearchException.getCause());
            assertThat(elasticsearchException.getSuppressed()[0], instanceOf(IllegalStateException.class));
        }
    }

    public void testPerformRequestOnSuccess() throws IOException {
        MainRequest mainRequest = new MainRequest();
        CheckedFunction<MainRequest, Request, IOException> requestConverter = request -> new Request(HttpGet.METHOD_NAME, "/");
        RestStatus restStatus = randomFrom(RestStatus.values());
        HttpResponse httpResponse = new BasicHttpResponse(newStatusLine(restStatus));
        Response mockResponse = new Response(REQUEST_LINE, new HttpHost("localhost", 9200), httpResponse);
        when(restClient.performRequest(any(Request.class))).thenReturn(mockResponse);
        {
            Integer result = restHighLevelClient.performRequest(mainRequest, requestConverter, RequestOptions.DEFAULT,
                    response -> response.getStatusLine().getStatusCode(), Collections.emptySet());
            assertEquals(restStatus.getStatus(), result.intValue());
        }
        {
            IOException ioe = expectThrows(IOException.class, () -> restHighLevelClient.performRequest(mainRequest,
                    requestConverter, RequestOptions.DEFAULT, response -> {throw new IllegalStateException();}, Collections.emptySet()));
            assertEquals("Unable to parse response body for Response{requestLine=GET / http/1.1, host=http://localhost:9200, " +
                    "response=http/1.1 " + restStatus.getStatus() + " " + restStatus.name() + "}", ioe.getMessage());
        }
    }

    public void testPerformRequestOnResponseExceptionWithoutEntity() throws IOException {
        MainRequest mainRequest = new MainRequest();
        CheckedFunction<MainRequest, Request, IOException> requestConverter = request -> new Request(HttpGet.METHOD_NAME, "/");
        RestStatus restStatus = randomFrom(RestStatus.values());
        HttpResponse httpResponse = new BasicHttpResponse(newStatusLine(restStatus));
        Response mockResponse = new Response(REQUEST_LINE, new HttpHost("localhost", 9200), httpResponse);
        ResponseException responseException = new ResponseException(mockResponse);
        when(restClient.performRequest(any(Request.class))).thenThrow(responseException);
        ElasticsearchException elasticsearchException = expectThrows(ElasticsearchException.class,
                () -> restHighLevelClient.performRequest(mainRequest, requestConverter, RequestOptions.DEFAULT,
                        response -> response.getStatusLine().getStatusCode(), Collections.emptySet()));
        assertEquals(responseException.getMessage(), elasticsearchException.getMessage());
        assertEquals(restStatus, elasticsearchException.status());
        assertSame(responseException, elasticsearchException.getCause());
    }

    public void testPerformRequestOnResponseExceptionWithEntity() throws IOException {
        MainRequest mainRequest = new MainRequest();
        CheckedFunction<MainRequest, Request, IOException> requestConverter = request -> new Request(HttpGet.METHOD_NAME, "/");
        RestStatus restStatus = randomFrom(RestStatus.values());
        HttpResponse httpResponse = new BasicHttpResponse(newStatusLine(restStatus));
        httpResponse.setEntity(new StringEntity("{\"error\":\"test error message\",\"status\":" + restStatus.getStatus() + "}",
                ContentType.APPLICATION_JSON));
        Response mockResponse = new Response(REQUEST_LINE, new HttpHost("localhost", 9200), httpResponse);
        ResponseException responseException = new ResponseException(mockResponse);
        when(restClient.performRequest(any(Request.class))).thenThrow(responseException);
        ElasticsearchException elasticsearchException = expectThrows(ElasticsearchException.class,
                () -> restHighLevelClient.performRequest(mainRequest, requestConverter, RequestOptions.DEFAULT,
                        response -> response.getStatusLine().getStatusCode(), Collections.emptySet()));
        assertEquals("Elasticsearch exception [type=exception, reason=test error message]", elasticsearchException.getMessage());
        assertEquals(restStatus, elasticsearchException.status());
        assertSame(responseException, elasticsearchException.getSuppressed()[0]);
    }

    public void testPerformRequestOnResponseExceptionWithBrokenEntity() throws IOException {
        MainRequest mainRequest = new MainRequest();
        CheckedFunction<MainRequest, Request, IOException> requestConverter = request -> new Request(HttpGet.METHOD_NAME, "/");
        RestStatus restStatus = randomFrom(RestStatus.values());
        HttpResponse httpResponse = new BasicHttpResponse(newStatusLine(restStatus));
        httpResponse.setEntity(new StringEntity("{\"error\":", ContentType.APPLICATION_JSON));
        Response mockResponse = new Response(REQUEST_LINE, new HttpHost("localhost", 9200), httpResponse);
        ResponseException responseException = new ResponseException(mockResponse);
        when(restClient.performRequest(any(Request.class))).thenThrow(responseException);
        ElasticsearchException elasticsearchException = expectThrows(ElasticsearchException.class,
                () -> restHighLevelClient.performRequest(mainRequest, requestConverter, RequestOptions.DEFAULT,
                        response -> response.getStatusLine().getStatusCode(), Collections.emptySet()));
        assertEquals("Unable to parse response body", elasticsearchException.getMessage());
        assertEquals(restStatus, elasticsearchException.status());
        assertSame(responseException, elasticsearchException.getCause());
        assertThat(elasticsearchException.getSuppressed()[0], instanceOf(JsonParseException.class));
    }

    public void testPerformRequestOnResponseExceptionWithBrokenEntity2() throws IOException {
        MainRequest mainRequest = new MainRequest();
        CheckedFunction<MainRequest, Request, IOException> requestConverter = request -> new Request(HttpGet.METHOD_NAME, "/");
        RestStatus restStatus = randomFrom(RestStatus.values());
        HttpResponse httpResponse = new BasicHttpResponse(newStatusLine(restStatus));
        httpResponse.setEntity(new StringEntity("{\"status\":" + restStatus.getStatus() + "}", ContentType.APPLICATION_JSON));
        Response mockResponse = new Response(REQUEST_LINE, new HttpHost("localhost", 9200), httpResponse);
        ResponseException responseException = new ResponseException(mockResponse);
        when(restClient.performRequest(any(Request.class))).thenThrow(responseException);
        ElasticsearchException elasticsearchException = expectThrows(ElasticsearchException.class,
                () -> restHighLevelClient.performRequest(mainRequest, requestConverter, RequestOptions.DEFAULT,
                        response -> response.getStatusLine().getStatusCode(), Collections.emptySet()));
        assertEquals("Unable to parse response body", elasticsearchException.getMessage());
        assertEquals(restStatus, elasticsearchException.status());
        assertSame(responseException, elasticsearchException.getCause());
        assertThat(elasticsearchException.getSuppressed()[0], instanceOf(IllegalStateException.class));
    }

    public void testPerformRequestOnResponseExceptionWithIgnores() throws IOException {
        MainRequest mainRequest = new MainRequest();
        CheckedFunction<MainRequest, Request, IOException> requestConverter = request -> new Request(HttpGet.METHOD_NAME, "/");
        HttpResponse httpResponse = new BasicHttpResponse(newStatusLine(RestStatus.NOT_FOUND));
        Response mockResponse = new Response(REQUEST_LINE, new HttpHost("localhost", 9200), httpResponse);
        ResponseException responseException = new ResponseException(mockResponse);
        when(restClient.performRequest(any(Request.class))).thenThrow(responseException);
        //although we got an exception, we turn it into a successful response because the status code was provided among ignores
        assertEquals(Integer.valueOf(404), restHighLevelClient.performRequest(mainRequest, requestConverter, RequestOptions.DEFAULT,
                response -> response.getStatusLine().getStatusCode(), Collections.singleton(404)));
    }

    public void testPerformRequestOnResponseExceptionWithIgnoresErrorNoBody() throws IOException {
        MainRequest mainRequest = new MainRequest();
        CheckedFunction<MainRequest, Request, IOException> requestConverter = request -> new Request(HttpGet.METHOD_NAME, "/");
        HttpResponse httpResponse = new BasicHttpResponse(newStatusLine(RestStatus.NOT_FOUND));
        Response mockResponse = new Response(REQUEST_LINE, new HttpHost("localhost", 9200), httpResponse);
        ResponseException responseException = new ResponseException(mockResponse);
        when(restClient.performRequest(any(Request.class))).thenThrow(responseException);
        ElasticsearchException elasticsearchException = expectThrows(ElasticsearchException.class,
                () -> restHighLevelClient.performRequest(mainRequest, requestConverter, RequestOptions.DEFAULT,
                        response -> {throw new IllegalStateException();}, Collections.singleton(404)));
        assertEquals(RestStatus.NOT_FOUND, elasticsearchException.status());
        assertSame(responseException, elasticsearchException.getCause());
        assertEquals(responseException.getMessage(), elasticsearchException.getMessage());
    }

    public void testPerformRequestOnResponseExceptionWithIgnoresErrorValidBody() throws IOException {
        MainRequest mainRequest = new MainRequest();
        CheckedFunction<MainRequest, Request, IOException> requestConverter = request -> new Request(HttpGet.METHOD_NAME, "/");
        HttpResponse httpResponse = new BasicHttpResponse(newStatusLine(RestStatus.NOT_FOUND));
        httpResponse.setEntity(new StringEntity("{\"error\":\"test error message\",\"status\":404}",
                ContentType.APPLICATION_JSON));
        Response mockResponse = new Response(REQUEST_LINE, new HttpHost("localhost", 9200), httpResponse);
        ResponseException responseException = new ResponseException(mockResponse);
        when(restClient.performRequest(any(Request.class))).thenThrow(responseException);
        ElasticsearchException elasticsearchException = expectThrows(ElasticsearchException.class,
                () -> restHighLevelClient.performRequest(mainRequest, requestConverter, RequestOptions.DEFAULT,
                        response -> {throw new IllegalStateException();}, Collections.singleton(404)));
        assertEquals(RestStatus.NOT_FOUND, elasticsearchException.status());
        assertSame(responseException, elasticsearchException.getSuppressed()[0]);
        assertEquals("Elasticsearch exception [type=exception, reason=test error message]", elasticsearchException.getMessage());
    }

    public void testWrapResponseListenerOnSuccess() {
        {
            TrackingActionListener trackingActionListener = new TrackingActionListener();
            ResponseListener responseListener = restHighLevelClient.wrapResponseListener(
                    response -> response.getStatusLine().getStatusCode(), trackingActionListener, Collections.emptySet());
            RestStatus restStatus = randomFrom(RestStatus.values());
            HttpResponse httpResponse = new BasicHttpResponse(newStatusLine(restStatus));
            responseListener.onSuccess(new Response(REQUEST_LINE, new HttpHost("localhost", 9200), httpResponse));
            assertNull(trackingActionListener.exception.get());
            assertEquals(restStatus.getStatus(), trackingActionListener.statusCode.get());
        }
        {
            TrackingActionListener trackingActionListener = new TrackingActionListener();
            ResponseListener responseListener = restHighLevelClient.wrapResponseListener(
                    response -> {throw new IllegalStateException();}, trackingActionListener, Collections.emptySet());
            RestStatus restStatus = randomFrom(RestStatus.values());
            HttpResponse httpResponse = new BasicHttpResponse(newStatusLine(restStatus));
            responseListener.onSuccess(new Response(REQUEST_LINE, new HttpHost("localhost", 9200), httpResponse));
            assertThat(trackingActionListener.exception.get(), instanceOf(IOException.class));
            IOException ioe = (IOException) trackingActionListener.exception.get();
            assertEquals("Unable to parse response body for Response{requestLine=GET / http/1.1, host=http://localhost:9200, " +
                    "response=http/1.1 " + restStatus.getStatus() + " " + restStatus.name() + "}", ioe.getMessage());
            assertThat(ioe.getCause(), instanceOf(IllegalStateException.class));
        }
    }

    public void testWrapResponseListenerOnException() {
        TrackingActionListener trackingActionListener = new TrackingActionListener();
        ResponseListener responseListener = restHighLevelClient.wrapResponseListener(
                response -> response.getStatusLine().getStatusCode(), trackingActionListener, Collections.emptySet());
        IllegalStateException exception = new IllegalStateException();
        responseListener.onFailure(exception);
        assertSame(exception, trackingActionListener.exception.get());
    }

    public void testWrapResponseListenerOnResponseExceptionWithoutEntity() throws IOException {
        TrackingActionListener trackingActionListener = new TrackingActionListener();
        ResponseListener responseListener = restHighLevelClient.wrapResponseListener(
                response -> response.getStatusLine().getStatusCode(), trackingActionListener, Collections.emptySet());
        RestStatus restStatus = randomFrom(RestStatus.values());
        HttpResponse httpResponse = new BasicHttpResponse(newStatusLine(restStatus));
        Response response = new Response(REQUEST_LINE, new HttpHost("localhost", 9200), httpResponse);
        ResponseException responseException = new ResponseException(response);
        responseListener.onFailure(responseException);
        assertThat(trackingActionListener.exception.get(), instanceOf(ElasticsearchException.class));
        ElasticsearchException elasticsearchException = (ElasticsearchException) trackingActionListener.exception.get();
        assertEquals(responseException.getMessage(), elasticsearchException.getMessage());
        assertEquals(restStatus, elasticsearchException.status());
        assertSame(responseException, elasticsearchException.getCause());
    }

    public void testWrapResponseListenerOnResponseExceptionWithEntity() throws IOException {
        TrackingActionListener trackingActionListener = new TrackingActionListener();
        ResponseListener responseListener = restHighLevelClient.wrapResponseListener(
                response -> response.getStatusLine().getStatusCode(), trackingActionListener, Collections.emptySet());
        RestStatus restStatus = randomFrom(RestStatus.values());
        HttpResponse httpResponse = new BasicHttpResponse(newStatusLine(restStatus));
        httpResponse.setEntity(new StringEntity("{\"error\":\"test error message\",\"status\":" + restStatus.getStatus() + "}",
                ContentType.APPLICATION_JSON));
        Response response = new Response(REQUEST_LINE, new HttpHost("localhost", 9200), httpResponse);
        ResponseException responseException = new ResponseException(response);
        responseListener.onFailure(responseException);
        assertThat(trackingActionListener.exception.get(), instanceOf(ElasticsearchException.class));
        ElasticsearchException elasticsearchException = (ElasticsearchException)trackingActionListener.exception.get();
        assertEquals("Elasticsearch exception [type=exception, reason=test error message]", elasticsearchException.getMessage());
        assertEquals(restStatus, elasticsearchException.status());
        assertSame(responseException, elasticsearchException.getSuppressed()[0]);
    }

    public void testWrapResponseListenerOnResponseExceptionWithBrokenEntity() throws IOException {
        {
            TrackingActionListener trackingActionListener = new TrackingActionListener();
            ResponseListener responseListener = restHighLevelClient.wrapResponseListener(
                    response -> response.getStatusLine().getStatusCode(), trackingActionListener, Collections.emptySet());
            RestStatus restStatus = randomFrom(RestStatus.values());
            HttpResponse httpResponse = new BasicHttpResponse(newStatusLine(restStatus));
            httpResponse.setEntity(new StringEntity("{\"error\":", ContentType.APPLICATION_JSON));
            Response response = new Response(REQUEST_LINE, new HttpHost("localhost", 9200), httpResponse);
            ResponseException responseException = new ResponseException(response);
            responseListener.onFailure(responseException);
            assertThat(trackingActionListener.exception.get(), instanceOf(ElasticsearchException.class));
            ElasticsearchException elasticsearchException = (ElasticsearchException)trackingActionListener.exception.get();
            assertEquals("Unable to parse response body", elasticsearchException.getMessage());
            assertEquals(restStatus, elasticsearchException.status());
            assertSame(responseException, elasticsearchException.getCause());
            assertThat(elasticsearchException.getSuppressed()[0], instanceOf(JsonParseException.class));
        }
        {
            TrackingActionListener trackingActionListener = new TrackingActionListener();
            ResponseListener responseListener = restHighLevelClient.wrapResponseListener(
                    response -> response.getStatusLine().getStatusCode(), trackingActionListener, Collections.emptySet());
            RestStatus restStatus = randomFrom(RestStatus.values());
            HttpResponse httpResponse = new BasicHttpResponse(newStatusLine(restStatus));
            httpResponse.setEntity(new StringEntity("{\"status\":" + restStatus.getStatus() + "}", ContentType.APPLICATION_JSON));
            Response response = new Response(REQUEST_LINE, new HttpHost("localhost", 9200), httpResponse);
            ResponseException responseException = new ResponseException(response);
            responseListener.onFailure(responseException);
            assertThat(trackingActionListener.exception.get(), instanceOf(ElasticsearchException.class));
            ElasticsearchException elasticsearchException = (ElasticsearchException)trackingActionListener.exception.get();
            assertEquals("Unable to parse response body", elasticsearchException.getMessage());
            assertEquals(restStatus, elasticsearchException.status());
            assertSame(responseException, elasticsearchException.getCause());
            assertThat(elasticsearchException.getSuppressed()[0], instanceOf(IllegalStateException.class));
        }
    }

    public void testWrapResponseListenerOnResponseExceptionWithIgnores() throws IOException {
        TrackingActionListener trackingActionListener = new TrackingActionListener();
        ResponseListener responseListener = restHighLevelClient.wrapResponseListener(
                response -> response.getStatusLine().getStatusCode(), trackingActionListener, Collections.singleton(404));
        HttpResponse httpResponse = new BasicHttpResponse(newStatusLine(RestStatus.NOT_FOUND));
        Response response = new Response(REQUEST_LINE, new HttpHost("localhost", 9200), httpResponse);
        ResponseException responseException = new ResponseException(response);
        responseListener.onFailure(responseException);
        //although we got an exception, we turn it into a successful response because the status code was provided among ignores
        assertNull(trackingActionListener.exception.get());
        assertEquals(404, trackingActionListener.statusCode.get());
    }

    public void testWrapResponseListenerOnResponseExceptionWithIgnoresErrorNoBody() throws IOException {
        TrackingActionListener trackingActionListener = new TrackingActionListener();
        //response parsing throws exception while handling ignores. same as when GetResponse#fromXContent throws error when trying
        //to parse a 404 response which contains an error rather than a valid document not found response.
        ResponseListener responseListener = restHighLevelClient.wrapResponseListener(
                response -> { throw new IllegalStateException(); }, trackingActionListener, Collections.singleton(404));
        HttpResponse httpResponse = new BasicHttpResponse(newStatusLine(RestStatus.NOT_FOUND));
        Response response = new Response(REQUEST_LINE, new HttpHost("localhost", 9200), httpResponse);
        ResponseException responseException = new ResponseException(response);
        responseListener.onFailure(responseException);
        assertThat(trackingActionListener.exception.get(), instanceOf(ElasticsearchException.class));
        ElasticsearchException elasticsearchException = (ElasticsearchException)trackingActionListener.exception.get();
        assertEquals(RestStatus.NOT_FOUND, elasticsearchException.status());
        assertSame(responseException, elasticsearchException.getCause());
        assertEquals(responseException.getMessage(), elasticsearchException.getMessage());
    }

    public void testWrapResponseListenerOnResponseExceptionWithIgnoresErrorValidBody() throws IOException {
        TrackingActionListener trackingActionListener = new TrackingActionListener();
        //response parsing throws exception while handling ignores. same as when GetResponse#fromXContent throws error when trying
        //to parse a 404 response which contains an error rather than a valid document not found response.
        ResponseListener responseListener = restHighLevelClient.wrapResponseListener(
                response -> { throw new IllegalStateException(); }, trackingActionListener, Collections.singleton(404));
        HttpResponse httpResponse = new BasicHttpResponse(newStatusLine(RestStatus.NOT_FOUND));
        httpResponse.setEntity(new StringEntity("{\"error\":\"test error message\",\"status\":404}",
                ContentType.APPLICATION_JSON));
        Response response = new Response(REQUEST_LINE, new HttpHost("localhost", 9200), httpResponse);
        ResponseException responseException = new ResponseException(response);
        responseListener.onFailure(responseException);
        assertThat(trackingActionListener.exception.get(), instanceOf(ElasticsearchException.class));
        ElasticsearchException elasticsearchException = (ElasticsearchException)trackingActionListener.exception.get();
        assertEquals(RestStatus.NOT_FOUND, elasticsearchException.status());
        assertSame(responseException, elasticsearchException.getSuppressed()[0]);
        assertEquals("Elasticsearch exception [type=exception, reason=test error message]", elasticsearchException.getMessage());
    }

    public void testDefaultNamedXContents() {
        List<NamedXContentRegistry.Entry> namedXContents = RestHighLevelClient.getDefaultNamedXContents();
        int expectedInternalAggregations = InternalAggregationTestCase.getDefaultNamedXContents().size();
        int expectedSuggestions = 3;
        assertEquals(expectedInternalAggregations + expectedSuggestions, namedXContents.size());
        Map<Class<?>, Integer> categories = new HashMap<>();
        for (NamedXContentRegistry.Entry namedXContent : namedXContents) {
            Integer counter = categories.putIfAbsent(namedXContent.categoryClass, 1);
            if (counter != null) {
                categories.put(namedXContent.categoryClass, counter + 1);
            }
        }
        assertEquals(2, categories.size());
        assertEquals(expectedInternalAggregations, categories.get(Aggregation.class).intValue());
        assertEquals(expectedSuggestions, categories.get(Suggest.Suggestion.class).intValue());
    }

    public void testProvidedNamedXContents() {
        List<NamedXContentRegistry.Entry> namedXContents = RestHighLevelClient.getProvidedNamedXContents();
        assertEquals(17, namedXContents.size());
        Map<Class<?>, Integer> categories = new HashMap<>();
        List<String> names = new ArrayList<>();
        for (NamedXContentRegistry.Entry namedXContent : namedXContents) {
            names.add(namedXContent.name.getPreferredName());
            Integer counter = categories.putIfAbsent(namedXContent.categoryClass, 1);
            if (counter != null) {
                categories.put(namedXContent.categoryClass, counter + 1);
            }
        }
        assertEquals("Had: " + categories, 4, categories.size());
        assertEquals(Integer.valueOf(3), categories.get(Aggregation.class));
        assertTrue(names.contains(ChildrenAggregationBuilder.NAME));
        assertTrue(names.contains(MatrixStatsAggregationBuilder.NAME));
        assertEquals(Integer.valueOf(4), categories.get(EvaluationMetric.class));
        assertTrue(names.contains(PrecisionAtK.NAME));
        assertTrue(names.contains(DiscountedCumulativeGain.NAME));
        assertTrue(names.contains(MeanReciprocalRank.NAME));
        assertTrue(names.contains(ExpectedReciprocalRank.NAME));
        assertEquals(Integer.valueOf(4), categories.get(MetricDetail.class));
        assertTrue(names.contains(PrecisionAtK.NAME));
        assertTrue(names.contains(MeanReciprocalRank.NAME));
        assertTrue(names.contains(DiscountedCumulativeGain.NAME));
        assertTrue(names.contains(ExpectedReciprocalRank.NAME));
        assertEquals(Integer.valueOf(6), categories.get(LifecycleAction.class));
        assertTrue(names.contains(AllocateAction.NAME));
        assertTrue(names.contains(DeleteAction.NAME));
        assertTrue(names.contains(ForceMergeAction.NAME));
        assertTrue(names.contains(ReadOnlyAction.NAME));
        assertTrue(names.contains(RolloverAction.NAME));
        assertTrue(names.contains(ShrinkAction.NAME));
    }

    public void testApiNamingConventions() throws Exception {
        //this list should be empty once the high-level client is feature complete
        String[] notYetSupportedApi = new String[]{
            "cluster.remote_info",
            "create",
            "get_source",
            "indices.delete_alias",
<<<<<<< HEAD
            "indices.delete_template",
=======
            "indices.exists_template",
>>>>>>> 1d73c171
            "indices.exists_type",
            "indices.get_upgrade",
            "indices.put_alias",
            "render_search_template",
            "scripts_painless_execute"
        };
        //These API are not required for high-level client feature completeness
        String[] notRequiredApi = new String[] {
            "cluster.allocation_explain",
            "cluster.pending_tasks",
            "cluster.reroute",
            "cluster.state",
            "cluster.stats",
            "indices.shard_stores",
            "indices.upgrade",
            "indices.recovery",
            "indices.segments",
            "indices.stats",
            "ingest.processor_grok",
            "nodes.info",
            "nodes.stats",
            "nodes.hot_threads",
            "nodes.usage",
            "nodes.reload_secure_settings",
            "search_shards",
        };
        Set<String> deprecatedMethods = new HashSet<>();
        deprecatedMethods.add("indices.force_merge");
        deprecatedMethods.add("multi_get");
        deprecatedMethods.add("multi_search");
        deprecatedMethods.add("search_scroll");

        ClientYamlSuiteRestSpec restSpec = ClientYamlSuiteRestSpec.load("/rest-api-spec/api");
        Set<String> apiSpec = restSpec.getApis().stream().map(ClientYamlSuiteRestApi::getName).collect(Collectors.toSet());

        Set<String> topLevelMethodsExclusions = new HashSet<>();
        topLevelMethodsExclusions.add("getLowLevelClient");
        topLevelMethodsExclusions.add("close");

        Map<String, Method> methods = Arrays.stream(RestHighLevelClient.class.getMethods())
                .filter(method -> method.getDeclaringClass().equals(RestHighLevelClient.class)
                        && topLevelMethodsExclusions.contains(method.getName()) == false)
                .map(method -> Tuple.tuple(toSnakeCase(method.getName()), method))
                .flatMap(tuple -> tuple.v2().getReturnType().getName().endsWith("Client")
                        ? getSubClientMethods(tuple.v1(), tuple.v2().getReturnType()) : Stream.of(tuple))
                .collect(Collectors.toMap(Tuple::v1, Tuple::v2));

        Set<String> apiNotFound = new HashSet<>();

        for (Map.Entry<String, Method> entry : methods.entrySet()) {
            Method method = entry.getValue();
            String apiName = entry.getKey();

            assertTrue("method [" + apiName + "] is not final",
                    Modifier.isFinal(method.getClass().getModifiers()) || Modifier.isFinal(method.getModifiers()));
            assertTrue("method [" + method + "] should be public", Modifier.isPublic(method.getModifiers()));

            //we convert all the method names to snake case, hence we need to look for the '_async' suffix rather than 'Async'
            if (apiName.endsWith("_async")) {
                assertAsyncMethod(methods, method, apiName);
            } else if (isSubmitTaskMethod(apiName)) {
                assertSubmitTaskMethod(methods, method, apiName, restSpec);
            } else {
                assertSyncMethod(method, apiName);
                boolean remove = apiSpec.remove(apiName);
                if (remove == false) {
                    if (deprecatedMethods.contains(apiName)) {
                        assertTrue("method [" + method.getName() + "], api [" + apiName + "] should be deprecated",
                            method.isAnnotationPresent(Deprecated.class));
                    } else {
                        //TODO xpack api are currently ignored, we need to load xpack yaml spec too
                        if (apiName.startsWith("xpack.") == false &&
                            apiName.startsWith("license.") == false &&
                            apiName.startsWith("machine_learning.") == false &&
                            apiName.startsWith("rollup.") == false &&
                            apiName.startsWith("watcher.") == false &&
                            apiName.startsWith("graph.") == false &&
                            apiName.startsWith("migration.") == false &&
                            apiName.startsWith("security.") == false &&
                            apiName.startsWith("index_lifecycle.") == false &&
                            apiName.startsWith("ccr.") == false &&
                            apiName.endsWith("freeze") == false) {
                            apiNotFound.add(apiName);
                        }
                    }
                }
            }
        }
        assertThat("Some client method doesn't match a corresponding API defined in the REST spec: " + apiNotFound,
            apiNotFound.size(), equalTo(0));

        //we decided not to support cat API in the high-level REST client, they are supposed to be used from a low-level client
        apiSpec.removeIf(api -> api.startsWith("cat."));
        Stream.concat(Arrays.stream(notYetSupportedApi), Arrays.stream(notRequiredApi)).forEach(
            api -> assertTrue(api + " API is either not defined in the spec or already supported by the high-level client",
                apiSpec.remove(api)));
        assertThat("Some API are not supported but they should be: " + apiSpec, apiSpec.size(), equalTo(0));
    }

    private static void assertSyncMethod(Method method, String apiName) {
        //A few methods return a boolean rather than a response object
        if (apiName.equals("ping") || apiName.contains("exist")) {
            assertThat("the return type for method [" + method + "] is incorrect",
                method.getReturnType().getSimpleName(), equalTo("boolean"));
        } else {
            // It's acceptable for 404s to be represented as empty Optionals 
            if (!method.getReturnType().isAssignableFrom(Optional.class)) {
                assertThat("the return type for method [" + method + "] is incorrect",
                    method.getReturnType().getSimpleName(), endsWith("Response"));
            }
        }

        assertEquals("incorrect number of exceptions for method [" + method + "]", 1, method.getExceptionTypes().length);
        //a few methods don't accept a request object as argument
        if (apiName.equals("ping") || apiName.equals("info") || apiName.equals("security.get_ssl_certificates")
            || apiName.equals("security.authenticate") || apiName.equals("license.get_trial_status")
            || apiName.equals("license.get_basic_status")) {
            assertEquals("incorrect number of arguments for method [" + method + "]", 1, method.getParameterTypes().length);
            assertThat("the parameter to method [" + method + "] is the wrong type",
                method.getParameterTypes()[0], equalTo(RequestOptions.class));
        } else {
            assertEquals("incorrect number of arguments for method [" + method + "]", 2, method.getParameterTypes().length);
            assertThat("the first parameter to method [" + method + "] is the wrong type",
                method.getParameterTypes()[0].getSimpleName(), endsWith("Request"));
            assertThat("the second parameter to method [" + method + "] is the wrong type",
                method.getParameterTypes()[1], equalTo(RequestOptions.class));
        }
    }

    private static void assertAsyncMethod(Map<String, Method> methods, Method method, String apiName) {
        assertTrue("async method [" + method.getName() + "] doesn't have corresponding sync method",
                methods.containsKey(apiName.substring(0, apiName.length() - 6)));
        assertThat("async method [" + method + "] should return void", method.getReturnType(), equalTo(Void.TYPE));
        assertEquals("async method [" + method + "] should not throw any exceptions", 0, method.getExceptionTypes().length);
        if (apiName.equals("security.authenticate_async") || apiName.equals("security.get_ssl_certificates_async")) {
            assertEquals(2, method.getParameterTypes().length);
            assertThat(method.getParameterTypes()[0], equalTo(RequestOptions.class));
            assertThat(method.getParameterTypes()[1], equalTo(ActionListener.class));
        } else {
            assertEquals("async method [" + method + "] has the wrong number of arguments", 3, method.getParameterTypes().length);
            assertThat("the first parameter to async method [" + method + "] should be a request type",
                method.getParameterTypes()[0].getSimpleName(), endsWith("Request"));
            assertThat("the second parameter to async method [" + method + "] is the wrong type",
                method.getParameterTypes()[1], equalTo(RequestOptions.class));
            assertThat("the third parameter to async method [" + method + "] is the wrong type",
                method.getParameterTypes()[2], equalTo(ActionListener.class));
        }
    }

    private static void assertSubmitTaskMethod(Map<String, Method> methods, Method method, String apiName,
                                               ClientYamlSuiteRestSpec restSpec) {
        String methodName = extractMethodName(apiName);
        assertTrue("submit task method [" + method.getName() + "] doesn't have corresponding sync method",
            methods.containsKey(methodName));
        assertEquals("submit task method [" + method + "] has the wrong number of arguments", 2, method.getParameterTypes().length);
        assertThat("the first parameter to submit task method [" + method + "] is the wrong type",
            method.getParameterTypes()[0].getSimpleName(), endsWith("Request"));
        assertThat("the second parameter to submit task method [" + method + "] is the wrong type",
            method.getParameterTypes()[1], equalTo(RequestOptions.class));

        assertThat("submit task method [" + method + "] must have wait_for_completion parameter in rest spec",
            restSpec.getApi(methodName).getParams(), Matchers.hasKey("wait_for_completion"));
    }

    private static String extractMethodName(String apiName) {
        return apiName.substring(SUBMIT_TASK_PREFIX.length(), apiName.length() - SUBMIT_TASK_SUFFIX.length());
    }

    private static boolean isSubmitTaskMethod(String apiName) {
        return apiName.startsWith(SUBMIT_TASK_PREFIX) && apiName.endsWith(SUBMIT_TASK_SUFFIX);
    }

    private static Stream<Tuple<String, Method>> getSubClientMethods(String namespace, Class<?> clientClass) {
        return Arrays.stream(clientClass.getMethods()).filter(method -> method.getDeclaringClass().equals(clientClass))
                .map(method -> Tuple.tuple(namespace + "." + toSnakeCase(method.getName()), method))
                .flatMap(tuple -> tuple.v2().getReturnType().getName().endsWith("Client")
                    ? getSubClientMethods(tuple.v1(), tuple.v2().getReturnType()) : Stream.of(tuple));
    }

    private static String toSnakeCase(String camelCase) {
        StringBuilder snakeCaseString = new StringBuilder();
        for (Character aChar : camelCase.toCharArray()) {
            if (Character.isUpperCase(aChar)) {
                snakeCaseString.append('_');
                snakeCaseString.append(Character.toLowerCase(aChar));
            } else {
                snakeCaseString.append(aChar);
            }
        }
        return snakeCaseString.toString();
    }

    private static class TrackingActionListener implements ActionListener<Integer> {
        private final AtomicInteger statusCode = new AtomicInteger(-1);
        private final AtomicReference<Exception> exception = new AtomicReference<>();

        @Override
        public void onResponse(Integer statusCode) {
            assertTrue(this.statusCode.compareAndSet(-1, statusCode));
        }

        @Override
        public void onFailure(Exception e) {
            assertTrue(exception.compareAndSet(null, e));
        }
    }

    private static StatusLine newStatusLine(RestStatus restStatus) {
        return new BasicStatusLine(HTTP_PROTOCOL, restStatus.getStatus(), restStatus.name());
    }
}<|MERGE_RESOLUTION|>--- conflicted
+++ resolved
@@ -669,11 +669,6 @@
             "create",
             "get_source",
             "indices.delete_alias",
-<<<<<<< HEAD
-            "indices.delete_template",
-=======
-            "indices.exists_template",
->>>>>>> 1d73c171
             "indices.exists_type",
             "indices.get_upgrade",
             "indices.put_alias",
