--- conflicted
+++ resolved
@@ -60,11 +60,7 @@
 import org.elasticsearch.action.admin.indices.shrink.ResizeRequest;
 import org.elasticsearch.action.admin.indices.shrink.ResizeResponse;
 import org.elasticsearch.action.admin.indices.shrink.ResizeType;
-<<<<<<< HEAD
-=======
 import org.elasticsearch.action.admin.indices.template.delete.DeleteIndexTemplateRequest;
-import org.elasticsearch.action.admin.indices.template.get.GetIndexTemplatesRequest;
->>>>>>> 1d73c171
 import org.elasticsearch.action.admin.indices.template.get.GetIndexTemplatesResponse;
 import org.elasticsearch.action.admin.indices.template.put.PutIndexTemplateRequest;
 import org.elasticsearch.action.admin.indices.validate.query.ValidateQueryRequest;
@@ -1363,20 +1359,15 @@
         assertThat(getBoth.getIndexTemplates().stream().map(IndexTemplateMetaData::getName).toArray(),
             arrayContainingInAnyOrder("template-1", "template-2"));
 
-<<<<<<< HEAD
         GetIndexTemplatesRequest getAllRequest = new GetIndexTemplatesRequest();
         GetIndexTemplatesResponse getAll = execute(getAllRequest, client.indices()::getTemplate, client.indices()::getTemplateAsync);
         assertThat(getAll.getIndexTemplates().size(), greaterThanOrEqualTo(2));
         assertThat(getAll.getIndexTemplates().stream().map(IndexTemplateMetaData::getName).collect(Collectors.toList()),
             hasItems("template-1", "template-2"));
 
-        ElasticsearchException notFound = expectThrows(ElasticsearchException.class, () -> execute(
-            new GetIndexTemplatesRequest("the-template-*"), client.indices()::getTemplate, client.indices()::getTemplateAsync));
-        assertThat(notFound.status(), equalTo(RestStatus.NOT_FOUND));
-=======
         assertTrue(execute(new DeleteIndexTemplateRequest("template-1"),
             client.indices()::deleteTemplate, client.indices()::deleteTemplateAsync).isAcknowledged());
-        assertThat(expectThrows(ElasticsearchException.class, () -> execute(new GetIndexTemplatesRequest().names("template-1"),
+        assertThat(expectThrows(ElasticsearchException.class, () -> execute(new GetIndexTemplatesRequest("template-1"),
             client.indices()::getTemplate, client.indices()::getTemplateAsync)).status(), equalTo(RestStatus.NOT_FOUND));
         assertThat(expectThrows(ElasticsearchException.class, () -> execute(new DeleteIndexTemplateRequest("template-1"),
             client.indices()::deleteTemplate, client.indices()::deleteTemplateAsync)).status(), equalTo(RestStatus.NOT_FOUND));
@@ -1388,9 +1379,8 @@
 
         assertTrue(execute(new DeleteIndexTemplateRequest("template-*"),
             client.indices()::deleteTemplate, client.indices()::deleteTemplateAsync).isAcknowledged());
-        assertThat(expectThrows(ElasticsearchException.class, () -> execute(new GetIndexTemplatesRequest().names("template-*"),
+        assertThat(expectThrows(ElasticsearchException.class, () -> execute(new GetIndexTemplatesRequest("template-*"),
             client.indices()::getTemplate, client.indices()::getTemplateAsync)).status(), equalTo(RestStatus.NOT_FOUND));
->>>>>>> 1d73c171
     }
 
     public void testIndexTemplatesExist() throws Exception {
