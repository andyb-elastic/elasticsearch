--- conflicted
+++ resolved
@@ -78,25 +78,15 @@
             new AggregationSpec(
                 StringStatsAggregationBuilder.NAME,
                 StringStatsAggregationBuilder::new,
-<<<<<<< HEAD
-                StringStatsAggregationBuilder.PARSER)
-                    .addResultReader(InternalStringStats::new)
-                    .setAggregatorRegistrar(StringStatsAggregationBuilder::registerAggregators),
-            new AggregationSpec(
-                BoxplotAggregationBuilder.NAME,
-                BoxplotAggregationBuilder::new,
-                BoxplotAggregationBuilder.PARSER)
-                .addResultReader(InternalBoxplot::new)
-                .setAggregatorRegistrar(BoxplotAggregationBuilder::registerAggregators),
-=======
                 usage.track(AnalyticsUsage.Item.STRING_STATS, checkLicense(StringStatsAggregationBuilder.PARSER)))
-                .addResultReader(InternalStringStats::new),
+                .addResultReader(InternalStringStats::new)
+                .setAggregatorRegistrar(StringStatsAggregationBuilder::registerAggregators),
             new AggregationSpec(
                 BoxplotAggregationBuilder.NAME,
                 BoxplotAggregationBuilder::new,
                 usage.track(AnalyticsUsage.Item.BOXPLOT, checkLicense(BoxplotAggregationBuilder.PARSER)))
-                .addResultReader(InternalBoxplot::new),
->>>>>>> cd5910bd
+                .addResultReader(InternalBoxplot::new)
+                .setAggregatorRegistrar(BoxplotAggregationBuilder::registerAggregators),
             new AggregationSpec(
                 TopMetricsAggregationBuilder.NAME,
                 TopMetricsAggregationBuilder::new,
